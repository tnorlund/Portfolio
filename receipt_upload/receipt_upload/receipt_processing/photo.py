--- conflicted
+++ resolved
@@ -5,14 +5,9 @@
 from pathlib import Path
 
 from PIL import Image as PIL_Image
-<<<<<<< HEAD
 from PIL.Image import Resampling, Transform
-from receipt_dynamo import DynamoClient
-from receipt_dynamo.constants import ImageType, OCRJobType, OCRStatus
-=======
 from receipt_dynamo.constants import ImageType, OCRJobType, OCRStatus
 from receipt_dynamo.data.dynamo_client import DynamoClient
->>>>>>> 4a7105fc
 from receipt_dynamo.entities import (
     Image,
     OCRJob,
@@ -25,6 +20,7 @@
     compute_final_receipt_tilt,
     compute_hull_centroid,
     compute_receipt_box_from_boundaries,
+    compute_receipt_box_from_skewed_extents,
     convex_hull,
     create_boundary_line_from_points,
     create_boundary_line_from_theil_sen,
@@ -43,10 +39,7 @@
     download_image_from_s3,
     send_message_to_sqs,
     upload_all_cdn_formats,
-<<<<<<< HEAD
-=======
     upload_jpeg_to_s3,
->>>>>>> 4a7105fc
     upload_png_to_s3,
 )
 
