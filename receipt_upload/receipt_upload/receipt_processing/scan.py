import json
import uuid
from datetime import datetime, timezone
from pathlib import Path

from PIL import Image as PIL_Image
<<<<<<< HEAD
from receipt_dynamo import DynamoClient
from receipt_dynamo.constants import ImageType, OCRJobType, OCRStatus
=======
from receipt_dynamo.constants import ImageType, OCRJobType, OCRStatus
from receipt_dynamo.data.dynamo_client import DynamoClient
>>>>>>> 4a7105fc
from receipt_dynamo.entities import (
    Image,
    OCRJob,
    OCRRoutingDecision,
    Receipt,
)

from receipt_upload.cluster import (
    dbscan_lines_x_axis,
    join_overlapping_clusters,
    reorder_box_points,
)
from receipt_upload.geometry import (
    box_points,
    invert_affine,
    min_area_rect,
)
from receipt_upload.ocr import process_ocr_dict_as_image
from receipt_upload.utils import (
    calculate_sha256_from_bytes,
    download_file_from_s3,
    download_image_from_s3,
    send_message_to_sqs,
    upload_jpeg_to_s3,
    upload_png_to_s3,
)


def process_scan(
    raw_bucket: str,
    site_bucket: str,
    dynamo_table_name: str,
    ocr_job_queue_url: str,
    ocr_routing_decision: OCRRoutingDecision,
    ocr_job: OCRJob,
    image: PIL_Image.Image,
):
    """Process a scanned image and queue OCR jobs for each receipt.

    This function downloads the OCR JSON and the raw image, uploads the raw
    image to S3, and stores the OCR data in DynamoDB. It clusters the OCR
    lines to locate each receipt, crops the receipts, uploads them to the raw
    and site buckets, creates new OCR refinement jobs, and updates the OCR
    routing decision with the number of receipts detected.

    Args:
        raw_bucket: S3 bucket for raw images
        site_bucket: S3 bucket for processed images
        dynamo_table_name: DynamoDB table name
        ocr_job_queue_url: SQS queue URL for OCR jobs
        ocr_routing_decision: OCR routing decision object
        ocr_job: OCR job object
        image: PIL Image object
    """
    dynamo_client = DynamoClient(dynamo_table_name)
    image_id = ocr_job.image_id

    # Download the OCR JSON
    json_s3_key = ocr_routing_decision.s3_key
    json_s3_bucket = ocr_routing_decision.s3_bucket
    ocr_json_path = download_file_from_s3(
        json_s3_bucket, json_s3_key, Path("/tmp")
    )
    with open(ocr_json_path, "r") as f:
        ocr_json = json.load(f)
    ocr_lines, ocr_words, ocr_letters = process_ocr_dict_as_image(
        ocr_json, image_id
    )

    # Download the raw image
    raw_image_s3_key = ocr_job.s3_key
    raw_image_s3_bucket = ocr_job.s3_bucket
    raw_image_path = download_image_from_s3(
        raw_image_s3_bucket, raw_image_s3_key, image_id
    )
    image = PIL_Image.open(raw_image_path)

    # Upload the raw image to the raw and site buckets
    raw_image_s3_key = f"raw/{image_id}.png"
    upload_png_to_s3(image, raw_bucket, raw_image_s3_key)

    # Upload JPEG version to site bucket
    upload_jpeg_to_s3(image, site_bucket, f"assets/{image_id}.jpg")

    ocr_image = Image(
        image_id=image_id,
        width=image.width,
        height=image.height,
        timestamp_added=datetime.now(timezone.utc),
        raw_s3_bucket=raw_bucket,
        raw_s3_key=f"raw/{image_id}.png",
        cdn_s3_bucket=site_bucket,
        cdn_s3_key=f"assets/{image_id}.jpg",
        sha256=calculate_sha256_from_bytes(image.tobytes()),
        image_type=ImageType.SCAN,
    )
    # Add the image and OCR data to the database
    dynamo_client.addImage(ocr_image)
    dynamo_client.addLines(ocr_lines)
    dynamo_client.addWords(ocr_words)
    dynamo_client.addLetters(ocr_letters)

    # Get the average diagonal length of the lines
    cluster_dict = dbscan_lines_x_axis(ocr_lines)
    cluster_dict = join_overlapping_clusters(
        cluster_dict, image.width, image.height, iou_threshold=0.01
    )

    # Process each cluster (receipt) in the image
    for cluster_id, cluster_lines in cluster_dict.items():
        # Skip noise clusters
        if cluster_id == -1:
            continue

        # 1) Collect cluster points in absolute image coordinates
        points_abs = []
        for ln in cluster_lines:
            for corner in [
                ln.top_left,
                ln.top_right,
                ln.bottom_left,
                ln.bottom_right,
            ]:
                x_abs = corner["x"] * image.width
                y_abs = (1 - corner["y"]) * image.height  # flip Y
                points_abs.append((x_abs, y_abs))

        if not points_abs:
            raise ValueError("No points found for cluster transformation.")

        # 2) Use your existing min_area_rect to find the bounding box
        (cx, cy), (rw, rh), angle_deg = min_area_rect(points_abs)
        w = int(round(rw))
        h = int(round(rh))
        if w < 1 or h < 1:
            raise ValueError("Degenerate bounding box for cluster.")

        # The Receipts are always portrait, so we need to rotate the bounding
        # box if it's landscape.
        if w > h:
            # Rotate the bounding box by -90° so the final warp is 'portrait'
            angle_deg -= 90.0
            # Swap the width & height so the final image is portrait
            w, h = h, w
            # Also swap rw, rh so our box_points() call below is correct
            rw, rh = rh, rw

        # Recompute the four corners for the (possibly) adjusted angle & size
        box_4 = box_points((cx, cy), (rw, rh), angle_deg)
        box_4_ordered = reorder_box_points(box_4)

        # For convenience, name the corners we need for the transform
        src_tl = box_4_ordered[0]
        src_tr = box_4_ordered[1]
        src_bl = box_4_ordered[3]

        # 3) Build the Pillow transform (dst->src) matrix
        if w > 1:
            a_i = (src_tr[0] - src_tl[0]) / (w - 1)
            d_i = (src_tr[1] - src_tl[1]) / (w - 1)
        else:
            a_i = d_i = 0.0

        if h > 1:
            b_i = (src_bl[0] - src_tl[0]) / (h - 1)
            e_i = (src_bl[1] - src_tl[1]) / (h - 1)
        else:
            b_i = e_i = 0.0

        c_i = src_tl[0]
        f_i = src_tl[1]

        # Invert it to get the forward transform for lines, words, etc.
        a_f, b_f, c_f, d_f, e_f, f_f = invert_affine(
            a_i, b_i, c_i, d_i, e_i, f_i
        )

        # 4) Warp the image using the "inverse" (dst->src) matrix
        affine_img = image.transform(
            (w, h),
            PIL_Image.AFFINE,
            (a_i, b_i, c_i, d_i, e_i, f_i),
            resample=PIL_Image.BICUBIC,
        )

        # Upload the warped image to the raw and site buckets
        upload_png_to_s3(
            affine_img,
            raw_bucket,
            f"raw/{image_id}_RECEIPT_{cluster_id:05d}.png",
        )

        # Upload the JPEG version to the site bucket
        upload_jpeg_to_s3(
            affine_img,
            site_bucket,
            f"assets/{image_id}_RECEIPT_{cluster_id:05d}.jpg",
        )

        # 5) Create the Receipt for DynamoDB
        final_w, final_h = affine_img.size
        receipt = Receipt(
            receipt_id=cluster_id,
            image_id=image_id,
            width=final_w,
            height=final_h,
            timestamp_added=datetime.now(timezone.utc),
            raw_s3_bucket=raw_bucket,
            raw_s3_key=f"raw/{image_id}_RECEIPT_{cluster_id:05d}.png",
            top_left={
                "x": box_4_ordered[0][0] / image.width,
                "y": 1 - box_4_ordered[0][1] / image.height,
            },
            top_right={
                "x": box_4_ordered[1][0] / image.width,
                "y": 1 - box_4_ordered[1][1] / image.height,
            },
            bottom_right={
                "x": box_4_ordered[2][0] / image.width,
                "y": 1 - box_4_ordered[2][1] / image.height,
            },
            bottom_left={
                "x": box_4_ordered[3][0] / image.width,
                "y": 1 - box_4_ordered[3][1] / image.height,
            },
            sha256=calculate_sha256_from_bytes(affine_img.tobytes()),
            cdn_s3_bucket=site_bucket,
            cdn_s3_key=f"assets/{image_id}_RECEIPT_{cluster_id:05d}.jpg",
        )
        dynamo_client.addReceipt(receipt)

        # 6) Submit a new OCR job for the receipt
        new_ocr_job = OCRJob(
            image_id=image_id,
            job_id=str(uuid.uuid4()),
            s3_bucket=raw_bucket,
            s3_key=f"raw/{image_id}_RECEIPT_{cluster_id:05d}.png",
            created_at=datetime.now(timezone.utc),
            updated_at=datetime.now(timezone.utc),
            status=OCRStatus.PENDING,
            job_type=OCRJobType.REFINEMENT,
            receipt_id=cluster_id,
        )
        dynamo_client.addOCRJob(new_ocr_job)

        # 7) Send a message to the OCR job queue
        send_message_to_sqs(
            ocr_job_queue_url,
            json.dumps(
                {
                    "job_id": new_ocr_job.job_id,
                    "image_id": new_ocr_job.image_id,
                }
            ),
        )

    ocr_routing_decision.status = OCRStatus.COMPLETED.value
    ocr_routing_decision.receipt_count = len(cluster_dict)
    ocr_routing_decision.updated_at = datetime.now(timezone.utc)
    dynamo_client.updateOCRRoutingDecision(ocr_routing_decision)<|MERGE_RESOLUTION|>--- conflicted
+++ resolved
@@ -4,13 +4,8 @@
 from pathlib import Path
 
 from PIL import Image as PIL_Image
-<<<<<<< HEAD
-from receipt_dynamo import DynamoClient
-from receipt_dynamo.constants import ImageType, OCRJobType, OCRStatus
-=======
 from receipt_dynamo.constants import ImageType, OCRJobType, OCRStatus
 from receipt_dynamo.data.dynamo_client import DynamoClient
->>>>>>> 4a7105fc
 from receipt_dynamo.entities import (
     Image,
     OCRJob,
