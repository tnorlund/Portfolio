--- conflicted
+++ resolved
@@ -2,20 +2,11 @@
 from io import BytesIO
 from os.path import join
 from pathlib import Path
-<<<<<<< HEAD
-from typing import List, Tuple
+from typing import List, Optional, Tuple
 
 from boto3 import client
 from PIL import Image as PIL_Image
-
-from receipt_dynamo import DynamoClient
-=======
-from typing import List, Optional, Tuple
-
-from boto3 import client
-from PIL import Image
 from receipt_dynamo.data.dynamo_client import DynamoClient
->>>>>>> 4a7105fc
 from receipt_dynamo.entities import (
     Letter,
     Line,
@@ -65,13 +56,9 @@
     return Path(image_path)
 
 
-<<<<<<< HEAD
 def upload_jpeg_to_s3(
     image: PIL_Image.Image, s3_bucket: str, s3_key: str
 ) -> None:
-=======
-def upload_jpeg_to_s3(image: Image.Image, s3_bucket: str, s3_key: str) -> None:
->>>>>>> 4a7105fc
     """
     Upload an image to S3.
     """
@@ -87,13 +74,9 @@
         )
 
 
-<<<<<<< HEAD
 def upload_png_to_s3(
     image: PIL_Image.Image, s3_bucket: str, s3_key: str
 ) -> None:
-=======
-def upload_png_to_s3(image: Image.Image, s3_bucket: str, s3_key: str) -> None:
->>>>>>> 4a7105fc
     """
     Upload a PNG image to S3.
     """
@@ -110,11 +93,7 @@
 
 
 def upload_webp_to_s3(
-<<<<<<< HEAD
     image: PIL_Image.Image, s3_bucket: str, s3_key: str, quality: int = 85
-=======
-    image: Image.Image, s3_bucket: str, s3_key: str, quality: int = 85
->>>>>>> 4a7105fc
 ) -> None:
     """
     Upload a WebP image to S3.
@@ -138,11 +117,7 @@
 
 
 def upload_avif_to_s3(
-<<<<<<< HEAD
     image: PIL_Image.Image, s3_bucket: str, s3_key: str, quality: int = 85
-=======
-    image: Image.Image, s3_bucket: str, s3_key: str, quality: int = 85
->>>>>>> 4a7105fc
 ) -> None:
     """
     Upload an AVIF image to S3.
@@ -255,11 +230,7 @@
 
 
 def upload_all_cdn_formats(
-<<<<<<< HEAD
     image: PIL_Image.Image,
-=======
-    image: Image.Image,
->>>>>>> 4a7105fc
     s3_bucket: str,
     base_key: str,
     *,
