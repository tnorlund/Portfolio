{
  "name": "portfolio",
  "version": "0.1.0",
  "private": true,
  "dependencies": {
    "@react-spring/web": "^10.0.1",
    "next": "^15.4.7",
    "react": "^19.1.0",
    "react-dom": "^19.1.0",
    "react-intersection-observer": "^9.15.1"
  },
  "scripts": {
    "dev": "next dev",
    "build": "next build",
    "start": "next start",
    "lint": "eslint .",
    "test": "jest",
    "test:watch": "jest --watch",
    "test:coverage": "jest --coverage",
    "test:ci": "jest --ci --coverage --watchAll=false",
    "test:perf": "jest --testMatch='**/*.perf.test.{ts,tsx}'",
    "test:e2e": "playwright test",
    "test:e2e:perf": "playwright test --project=performance",
    "type-check": "tsc --noEmit",
    "monitor": "node monitor-project.js",
    "monitor:watch": "node monitor-project.js --watch",
    "optimize-image": "node scripts/optimize-images.js",
    "docs": "typedoc",
    "docs:md": "typedoc --theme markdown --out docs-md",
    "ci:docs": "npm run docs && npm run docs:md && git diff --exit-code",
    "analyze": "ANALYZE=true npm run build",
    "analyze:bundle": "npm run build && node scripts/analyze-bundle.js",
    "lighthouse": "lhci autorun",
    "lighthouse:view": "npx lighthouse http://localhost:3000 --view",
    "perf:all": "npm run test:perf && npm run lighthouse"
  },
  "browserslist": {
    "production": [
      ">0.2%",
      "not dead",
      "not op_mini all"
    ],
    "development": [
      "last 1 chrome version",
      "last 1 firefox version",
      "last 1 safari version"
    ]
  },
  "overrides": {
    "tmp": "0.2.4",
    "tar-fs": ">=3.1.1",
    "playwright": ">=1.55.1"
  },
  "devDependencies": {
    "@babel/plugin-syntax-flow": "^7.26.0",
    "@jest/types": "^30.0.0",
    "@lhci/cli": "^0.15.1",
    "@modelcontextprotocol/sdk": "^1.21.1",
    "@next/bundle-analyzer": "^15.3.3",
    "@playwright/test": "^1.56.1",
<<<<<<< HEAD
    "@testing-library/dom": "^10.4.0",
    "@testing-library/jest-dom": "^6.9.1",
=======
    "@testing-library/dom": "^10.4.1",
    "@testing-library/jest-dom": "^5.14.1",
>>>>>>> ba023f60
    "@testing-library/react": "^16.3.0",
    "@testing-library/user-event": "^13.2.1",
    "@types/jest": "^27.0.1",
    "@types/node": "^24.10.1",
    "@types/react": "^18.0.0",
    "@types/react-dom": "^18.0.0",
    "eslint": "^9.27.0",
    "eslint-config-next": "^15.3.3",
    "jest": "^30.0.0",
    "jest-environment-jsdom": "^30.2.0",
    "typedoc": "^0.28.5",
    "typedoc-material-theme": "^1.4.0",
    "typedoc-plugin-markdown": "^4.9.0",
    "typescript": "^5.8.0",
    "web-vitals": "^5.1.0"
  }
}<|MERGE_RESOLUTION|>--- conflicted
+++ resolved
@@ -58,13 +58,8 @@
     "@modelcontextprotocol/sdk": "^1.21.1",
     "@next/bundle-analyzer": "^15.3.3",
     "@playwright/test": "^1.56.1",
-<<<<<<< HEAD
-    "@testing-library/dom": "^10.4.0",
+    "@testing-library/dom": "^10.4.1",
     "@testing-library/jest-dom": "^6.9.1",
-=======
-    "@testing-library/dom": "^10.4.1",
-    "@testing-library/jest-dom": "^5.14.1",
->>>>>>> ba023f60
     "@testing-library/react": "^16.3.0",
     "@testing-library/user-event": "^13.2.1",
     "@types/jest": "^27.0.1",
