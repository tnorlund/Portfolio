// ReceiptStack.tsx
import React, { useEffect, useState, useCallback } from "react";
import Image from "next/image";
import { api } from "../../../services/api";
import { Receipt, ReceiptApiResponse } from "../../../types/api";
import useOptimizedInView from "../../../hooks/useOptimizedInView";
import { useTransition, animated } from "@react-spring/web";
import {
  detectImageFormatSupport,
  getBestImageUrl,
} from "../../../utils/imageFormat";

const isDevelopment = process.env.NODE_ENV === "development";

// Component with automatic fallback handling
interface ReceiptImageProps {
  receipt: Receipt;
  formatSupport: { supportsAVIF: boolean; supportsWebP: boolean } | null;
  isClient: boolean;
  style: any;
}

const ReceiptImage: React.FC<ReceiptImageProps> = ({
  receipt,
  formatSupport,
  isClient,
  style,
}) => {
  const [currentSrc, setCurrentSrc] = useState<string>("");
  const [hasErrored, setHasErrored] = useState<boolean>(false);

  // Set initial URL using the same logic as pre-loading
  useEffect(() => {
    if (formatSupport && !currentSrc) {
      const bestUrl = getBestImageUrl(receipt, formatSupport);
      setCurrentSrc(bestUrl);
      setHasErrored(false);
    }
  }, [formatSupport, receipt, currentSrc]);

  const handleError = () => {
    const baseUrl = isDevelopment
      ? "https://dev.tylernorlund.com"
      : "https://www.tylernorlund.com";

    let fallbackUrl = "";

    if (currentSrc.includes(".avif")) {
      // AVIF failed, try WebP
      if (formatSupport?.supportsWebP && receipt.cdn_webp_s3_key) {
        fallbackUrl = `${baseUrl}/${receipt.cdn_webp_s3_key}`;
      } else {
        // No WebP, go to JPEG
        fallbackUrl = `${baseUrl}/${receipt.cdn_s3_key}`;
      }
    } else if (currentSrc.includes(".webp")) {
      // WebP failed, try JPEG
      fallbackUrl = `${baseUrl}/${receipt.cdn_s3_key}`;
    } else {
      // JPEG failed, nothing else to try
      setHasErrored(true);
      return;
    }

    if (fallbackUrl && fallbackUrl !== currentSrc) {
      setCurrentSrc(fallbackUrl);
    } else {
      setHasErrored(true);
    }
  };

  if (hasErrored) {
    return (
      <animated.div
        style={{
          position: "absolute",
          width: "100px",
          border: "1px solid #ccc",
          backgroundColor: "var(--background-color)",
          boxShadow: "0 2px 6px rgba(0,0,0,0.2)",
          display: "flex",
          alignItems: "center",
          justifyContent: "center",
          color: "#999",
          fontSize: "12px",
          ...style,
        }}
      >
        Failed
      </animated.div>
    );
  }

  // Don't render if no valid src
  if (!currentSrc) {
    return null;
  }

  return (
    <animated.div
      style={{
        position: "absolute",
        width: "100px",
        border: "1px solid #ccc",
        backgroundColor: "var(--background-color)",
        boxShadow: "0 2px 6px rgba(0,0,0,0.2)",
        ...style,
      }}
    >
      <Image
        src={currentSrc}
        alt={`Receipt ${receipt.receipt_id}`}
        width={100}
        height={150}
        style={{
          width: "100%",
          height: "auto",
          display: "block",
        }}
        onError={handleError}
      />
    </animated.div>
  );
};

const ReceiptStack: React.FC = () => {
  const [ref, inView] = useOptimizedInView({
    threshold: 0.1,
    triggerOnce: true,
  });

  const [prefetchedReceipts, setPrefetchedReceipts] = useState<Receipt[]>([]);
  const [prefetchedRotations, setPrefetchedRotations] = useState<number[]>([]);
  const [receipts, setReceipts] = useState<Receipt[]>([]);
  const [rotations, setRotations] = useState<number[]>([]);
  const [loading, setLoading] = useState(false);
  const [error, setError] = useState<string | null>(null);
  const [formatSupport, setFormatSupport] = useState<{
    supportsAVIF: boolean;
    supportsWebP: boolean;
  } | null>(null);
  const [isClient, setIsClient] = useState(false);

  // States for image pre-loading
  const [imagesLoading, setImagesLoading] = useState(false);
  const [imagesLoaded, setImagesLoaded] = useState(false);
  const [loadingProgress, setLoadingProgress] = useState({
    loaded: 0,
    total: 0,
  });

  // Configuration
  const maxReceipts = 40;
  const pageSize = 20;

  // Animate new items as they are added to `receipts`
  const transitions = useTransition(receipts, {
    from: { opacity: 0, transform: "translate(0px, -50px) rotate(0deg)" },
    enter: (item, index) => {
      const rotation = rotations[index] ?? 0;
      const topOffset = (Math.random() > 0.5 ? 1 : -1) * index * 1.5;
      const leftOffset = (Math.random() > 0.5 ? 1 : -1) * index * 1.5;
      return {
        opacity: 1,
        transform: `translate(${leftOffset}px, ${topOffset}px) rotate(${rotation}deg)`,
        delay: index * 100,
      };
    },
    keys: (item) => `${item.receipt_id}-${item.image_id}`,
  });

  // Ensure client-side hydration consistency
  useEffect(() => {
    setIsClient(true);
  }, []);

  // Detect format support on component mount (only client-side)
  useEffect(() => {
    if (!isClient) return;

    detectImageFormatSupport().then((support) => {
      setFormatSupport(support);
    });
  }, [isClient]);

  useEffect(() => {
    const loadAllReceipts = async () => {
      setLoading(true);
      setError(null);

      let lastEvaluatedKey: any | undefined;
      let totalFetched = 0;

      const allReceipts: Receipt[] = [];
      const allRotations: number[] = [];

      try {
        while (totalFetched < maxReceipts) {
          const response: ReceiptApiResponse = await api.fetchReceipts(
            pageSize,
            lastEvaluatedKey
          );

          if (!response || typeof response !== "object") {
            console.error("Invalid response structure:", response);
            break;
          }

          const newReceipts = response.receipts || [];

          if (!Array.isArray(newReceipts)) {
            console.error("Response receipts is not an array:", newReceipts);
            break;
          }

          allReceipts.push(...newReceipts);
          allRotations.push(...newReceipts.map(() => Math.random() * 60 - 30));

          totalFetched += newReceipts.length;

          if (!response.lastEvaluatedKey) {
            break;
          }
          lastEvaluatedKey = response.lastEvaluatedKey;
        }

        setPrefetchedReceipts(allReceipts.slice(0, maxReceipts));
        setPrefetchedRotations(allRotations.slice(0, maxReceipts));
      } catch (error) {
        console.error("Error loading receipts:", error);
        setError(
          error instanceof Error ? error.message : "Failed to load receipts"
        );
        setPrefetchedReceipts([]);
        setPrefetchedRotations([]);
      } finally {
        setLoading(false);
      }
    };

    loadAllReceipts();
  }, [maxReceipts, pageSize]);

  // Pre-load all images before starting animation
  const preloadAllImages = useCallback(
    async (receiptsToLoad: Receipt[]) => {
      if (!formatSupport || receiptsToLoad.length === 0) return;

      setImagesLoading(true);
      setImagesLoaded(false);
      setLoadingProgress({ loaded: 0, total: receiptsToLoad.length });

      const imagePromises = receiptsToLoad.map((receipt, index) => {
        return new Promise<void>((resolve) => {
          const imageUrl = getBestImageUrl(receipt, formatSupport);
<<<<<<< HEAD
          const img = new window.Image();
=======
          const img = new (window as any).Image() as HTMLImageElement;
>>>>>>> 80e5398c
          img.crossOrigin = "anonymous";

          const handleLoad = () => {
            setLoadingProgress((prev) => ({
              loaded: prev.loaded + 1,
              total: prev.total,
            }));
            resolve();
          };

          const handleError = () => {
            setLoadingProgress((prev) => ({
              loaded: prev.loaded + 1,
              total: prev.total,
            }));
            resolve(); // Still resolve to not block other images
          };

          img.onload = handleLoad;
          img.onerror = handleError;
          img.src = imageUrl;
        });
      });

      try {
        await Promise.all(imagePromises);
        setImagesLoaded(true);
      } catch (error) {
        console.warn("Some images failed to pre-load:", error);
        setImagesLoaded(true); // Still start animation even if some images failed
      } finally {
        setImagesLoading(false);
      }
    },
    [formatSupport]
  );

  // When the user scrolls to this component, pre-load images first, then start animation
  useEffect(() => {
    if (
      inView &&
      receipts.length === 0 &&
      prefetchedReceipts.length &&
      formatSupport !== null &&
      !imagesLoading &&
      !imagesLoaded
    ) {
      preloadAllImages(prefetchedReceipts);
    }
  }, [
    inView,
    prefetchedReceipts,
    receipts.length,
    formatSupport,
    imagesLoading,
    imagesLoaded,
    preloadAllImages,
  ]);

  // Start animation only after images are pre-loaded
  useEffect(() => {
    if (imagesLoaded && receipts.length === 0 && prefetchedReceipts.length) {
      setReceipts(prefetchedReceipts);
      setRotations(prefetchedRotations);
    }
  }, [imagesLoaded, receipts.length, prefetchedReceipts, prefetchedRotations]);

  // Show loading state once in view
  if (inView && (loading || imagesLoading)) {
    const loadingMessage = loading
      ? "Loading receipts..."
      : imagesLoading
      ? `Loading images... (${loadingProgress.loaded}/${loadingProgress.total})`
      : "Loading receipts...";

    return (
      <div
        ref={ref}
        style={{
          width: "100%",
          display: "flex",
          justifyContent: "center",
          marginTop: "6rem",
          padding: "2rem",
        }}
      >
        <p>{loadingMessage}</p>
      </div>
    );
  }

  // Show error state once in view
  if (inView && error) {
    return (
      <div
        ref={ref}
        style={{
          width: "100%",
          display: "flex",
          justifyContent: "center",
          marginTop: "6rem",
          padding: "2rem",
          color: "red",
        }}
      >
        <p>Error: {error}</p>
      </div>
    );
  }

  // Show empty state if data loaded but there are no receipts
  if (inView && !loading && receipts.length === 0) {
    return (
      <div
        ref={ref}
        style={{
          width: "100%",
          display: "flex",
          justifyContent: "center",
          marginTop: "6rem",
          padding: "2rem",
        }}
      >
        <p>No receipts found</p>
      </div>
    );
  }

  return (
    <div
      ref={ref}
      style={{
        width: "100%",
        display: "flex",
        flexDirection: "column",
        alignItems: "center",
        marginTop: "6rem",
      }}
    >
      <div
        style={{
          position: "relative",
          width: "150px",
          minHeight: "475px",
        }}
      >
        {transitions((style, receipt) => {
          if (!receipt) return null;

          return (
            <ReceiptImage
              key={`${receipt.receipt_id}-${receipt.image_id}`}
              receipt={receipt}
              formatSupport={formatSupport}
              isClient={isClient}
              style={style}
            />
          );
        })}
      </div>
    </div>
  );
};

export default ReceiptStack;<|MERGE_RESOLUTION|>--- conflicted
+++ resolved
@@ -253,11 +253,8 @@
       const imagePromises = receiptsToLoad.map((receipt, index) => {
         return new Promise<void>((resolve) => {
           const imageUrl = getBestImageUrl(receipt, formatSupport);
-<<<<<<< HEAD
-          const img = new window.Image();
-=======
           const img = new (window as any).Image() as HTMLImageElement;
->>>>>>> 80e5398c
+
           img.crossOrigin = "anonymous";
 
           const handleLoad = () => {
