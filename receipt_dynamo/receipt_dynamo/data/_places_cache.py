from datetime import datetime, timezone
from typing import TYPE_CHECKING, Dict, List, Optional, Tuple

from botocore.exceptions import ClientError

<<<<<<< HEAD
from receipt_dynamo.data._base import DynamoClientProtocol
from receipt_dynamo.data.base_operations import (
    DynamoDBBaseOperations,
    SingleEntityCRUDMixin,
    BatchOperationsMixin,
    TransactionalOperationsMixin,
    handle_dynamodb_errors,
)

if TYPE_CHECKING:
    from receipt_dynamo.data._base import (
        DeleteRequestTypeDef,
        DeleteTypeDef,
        QueryInputTypeDef,
        TransactWriteItemTypeDef,
        WriteRequestTypeDef,
    )

# These are used at runtime, not just for type checking
=======
>>>>>>> a897ede6
from receipt_dynamo.data._base import (
    DynamoClientProtocol,
    DeleteRequestTypeDef,
    DeleteTypeDef,
    PutRequestTypeDef,
    PutTypeDef,
    TransactWriteItemTypeDef,
    WriteRequestTypeDef,
)
from receipt_dynamo.data.shared_exceptions import (
    DynamoDBAccessError,
    DynamoDBError,
    DynamoDBServerError,
    DynamoDBThroughputError,
    DynamoDBValidationError,
    EntityAlreadyExistsError,
    EntityNotFoundError,
    EntityValidationError,
    OperationError,
)
from receipt_dynamo.entities.places_cache import (
    PlacesCache,
    item_to_places_cache,
)

if TYPE_CHECKING:
    from receipt_dynamo.data._base import QueryInputTypeDef

# DynamoDB batch_write_item can handle up to 25 items per call
CHUNK_SIZE = 25


class _PlacesCache(
    DynamoDBBaseOperations,
    SingleEntityCRUDMixin,
    BatchOperationsMixin,
    TransactionalOperationsMixin,
):
    """
    Provides methods for accessing PlacesCache items in DynamoDB.

    Table schema for PlacesCache:
      PK = "PLACES#<search_type>"
      SK = "VALUE#<padded_search_value>"
      TYPE = "PLACES_CACHE"
      GSI1_PK = "PLACE_ID"
      GSI1_SK = "PLACE_ID#<place_id>"
      GSI2_PK = "LAST_USED"
      GSI2_SK = "<timestamp>"
    """

    @handle_dynamodb_errors("add_places_cache")
    def add_places_cache(self, item: PlacesCache):
        """
        Adds a PlacesCache to the database with a conditional check that it
        does not already exist.

        Args:
            item (PlacesCache): The PlacesCache object to add.

        Raises:
<<<<<<< HEAD
            EntityAlreadyExistsError: If a PlacesCache with the same PK/SK already exists
            EntityValidationError: If item parameters are invalid
=======
            ValueError: If a PlacesCache with the same PK/SK already exists
                or if invalid parameters.
>>>>>>> a897ede6
        """
        self._validate_entity(item, PlacesCache, "item")
        self._add_entity(
            item,
            condition_expression="attribute_not_exists(PK)"
        )

    @handle_dynamodb_errors("update_places_cache")
    def update_places_cache(self, item: PlacesCache):
        """
        Updates an existing PlacesCache in the database.

        Args:
            item (PlacesCache): The PlacesCache object to update.

        Raises:
            EntityNotFoundError: If the item does not exist in the table
            EntityValidationError: If item parameters are invalid
        """
        self._validate_entity(item, PlacesCache, "item")
        self._update_entity(
            item,
            condition_expression="attribute_exists(PK)"
        )

    @handle_dynamodb_errors("increment_query_count")
    def increment_query_count(self, item: PlacesCache) -> PlacesCache:
        """
        Increments the query count for a PlacesCache item and updates its
        last_updated timestamp.
        If the item doesn't exist, it will be created with a query count of 1.

        Args:
            item (PlacesCache): The PlacesCache object to update.

        Returns:
            PlacesCache: The updated PlacesCache object.

        Raises:
            Exception: If there's an error updating the item.
        """
        if item is None:
            raise ValueError("item cannot be None")
        if not isinstance(item, PlacesCache):
            raise ValueError(
                "item must be an instance of the PlacesCache class."
            )

        try:
            # Update the item's attributes
            response = self._client.update_item(
                TableName=self.table_name,
                Key=item.key,
                UpdateExpression=(
                    "SET query_count = if_not_exists(query_count, :zero) "
                    "+ :inc, last_updated = :now"
                ),
                ExpressionAttributeValues={
                    ":inc": {"N": "1"},
                    ":zero": {"N": "0"},
                    ":now": {"S": datetime.now().isoformat()},
                },
                ReturnValues="ALL_NEW",
            )

            # Convert the response back to a PlacesCache object
            if "Attributes" in response:
                return item_to_places_cache(response["Attributes"])
            return item

        except ClientError as e:
            raise OperationError(f"Error incrementing query count: {e}") from e

    @handle_dynamodb_errors("delete_places_cache")
    def delete_places_cache(self, item: PlacesCache):
        """
        Deletes a single PlacesCache from the database.

        Args:
            item (PlacesCache): The PlacesCache object to delete.

        Raises:
            EntityNotFoundError: If the item does not exist
            EntityValidationError: If item parameters are invalid
        """
        self._validate_entity(item, PlacesCache, "item")
        self._delete_entity(
            item,
            condition_expression="attribute_exists(PK)"
        )

    @handle_dynamodb_errors("delete_places_caches")
    def delete_places_caches(self, places_cache_items: List[PlacesCache]):
        """
        Deletes a list of PlacesCache items from the database.
        """
        if places_cache_items is None:
            raise ValueError(
                "places_cache_items cannot be None"
            )
        if not isinstance(places_cache_items, list):
            raise ValueError("places_cache_items must be a list.")
        if not all(
            isinstance(item, PlacesCache) for item in places_cache_items
        ):
            raise ValueError(
                "All items in places_cache_items must be PlacesCache objects."
            )

        for i in range(0, len(places_cache_items), CHUNK_SIZE):
            chunk = places_cache_items[i : i + CHUNK_SIZE]
            transact_items = [
                TransactWriteItemTypeDef(
                    Delete=DeleteTypeDef(
                        TableName=self.table_name,
                        Key=item.key,
                        # ConditionExpression="attribute_exists(PK)",
                    )
                )
                for item in chunk
            ]
            # Deduplicate transact_items by PK and SK values
            seen_keys = set()
            deduped_items = []
            for tx in transact_items:
                # Type ignore needed because mypy has trouble with deeply
                # nested TypedDicts
                key = tx["Delete"]["Key"]  # type: ignore[index]
                pk = key["PK"]["S"]  # type: ignore[index,call-overload]
                sk = key["SK"]["S"]  # type: ignore[index,call-overload]
                if (pk, sk) not in seen_keys:
                    seen_keys.add((pk, sk))
                    deduped_items.append(tx)
            transact_items = deduped_items

            try:
                self._client.transact_write_items(TransactItems=transact_items)
            except ClientError as e:
                error_code = e.response["Error"]["Code"]
                if error_code == "ConditionalCheckFailedException":
                    raise ValueError(
                        "places_cache_items contains invalid attributes "
                        "or values"
                    ) from e
                elif error_code == "ValidationException":
                    raise ValueError(
                        "places_cache_items contains invalid attributes "
                        "or values"
                    ) from e
                elif error_code == "InternalServerError":
                    raise ValueError("internal server error") from e
                elif error_code == "ProvisionedThroughputExceededException":
                    raise ValueError("provisioned throughput exceeded") from e
                elif error_code == "ResourceNotFoundException":
                    raise ValueError("table not found") from e
                else:
                    raise ValueError(
                        f"Error deleting places caches: {e}"
                    ) from e

    @handle_dynamodb_errors("get_places_cache")
    def get_places_cache(
        self, search_type: str, search_value: str
    ) -> Optional[PlacesCache]:
        """
        Retrieves a single PlacesCache from DynamoDB by its primary key.

        Args:
            search_type (str): The type of search (ADDRESS, PHONE, URL).
            search_value (str): The search value.

        Returns:
            Optional[PlacesCache]: The PlacesCache object if found, None
                otherwise.
        """
        temp_cache = PlacesCache(
            search_type=search_type,  # type: ignore[arg-type]
            search_value=search_value,
            place_id="temp",  # Placeholder
            places_response={},  # Placeholder
            last_updated="2021-01-01T00:00:00",  # Placeholder
        )

        try:
            response = self._client.get_item(
                TableName=self.table_name,
                Key=temp_cache.key,
            )
            if "Item" not in response:
                return None
            return item_to_places_cache(response["Item"])
        except ClientError as e:
            raise OperationError(f"Error getting PlacesCache: {e}") from e

    @handle_dynamodb_errors("get_places_cache_by_place_id")
    def get_places_cache_by_place_id(
        self, place_id: str
    ) -> Optional[PlacesCache]:
        """
        Retrieves a PlacesCache by its place_id using GSI1.

        Args:
            place_id (str): The Google Places place_id.

        Returns:
            Optional[PlacesCache]: The PlacesCache object if found, None
                otherwise.
        """
        try:
            response = self._client.query(
                TableName=self.table_name,
                IndexName="GSI1",
                KeyConditionExpression=(
                    "#gsi1pk = :gsi1pk AND #gsi1sk = :gsi1sk"
                ),
                ExpressionAttributeNames={
                    "#gsi1pk": "GSI1PK",
                    "#gsi1sk": "GSI1SK",
                },
                ExpressionAttributeValues={
                    ":gsi1pk": {"S": "PLACE_ID"},
                    ":gsi1sk": {"S": f"PLACE_ID#{place_id}"},
                },
            )
            if not response["Items"]:
                return None
            return item_to_places_cache(response["Items"][0])
        except ClientError as e:
            raise OperationError(
                f"Error getting PlacesCache by place_id: {e}"
            ) from e

    @handle_dynamodb_errors("list_places_caches")
    def list_places_caches(
        self,
        limit: Optional[int] = None,
        last_evaluated_key: Optional[Dict] = None,
    ) -> Tuple[List[PlacesCache], Optional[Dict]]:
        """
        Lists PlacesCache items from the database using GSI2 (LAST_USED index).
        Supports optional pagination via a limit and a LastEvaluatedKey.

        Args:
            limit (Optional[int]): Maximum number of items to return.
            last_evaluated_key (Optional[Dict]): Key to continue from a
                previous query.

        Returns:
            Tuple[List[PlacesCache], Optional[Dict]]: List of items and last
                evaluated key.
        """
        if limit is not None and not isinstance(limit, int):
            raise ValueError("limit must be an integer or None.")
        if last_evaluated_key is not None and not isinstance(
            last_evaluated_key, dict
        ):
            raise ValueError(
                "last_evaluated_key must be a dictionary or None."
            )

        places_caches = []
        try:
            query_params: QueryInputTypeDef = {
                "TableName": self.table_name,
                "IndexName": "GSITYPE",
                "KeyConditionExpression": "#t = :val",
                "ExpressionAttributeNames": {"#t": "TYPE"},
                "ExpressionAttributeValues": {":val": {"S": "PLACES_CACHE"}},
            }
            if last_evaluated_key is not None:
                query_params["ExclusiveStartKey"] = last_evaluated_key
            if limit is not None:
                query_params["Limit"] = limit

            response = self._client.query(**query_params)
            places_caches.extend(
                [item_to_places_cache(item) for item in response["Items"]]
            )

            if limit is None:
                # Paginate through all the places caches
                while "LastEvaluatedKey" in response:
                    query_params["ExclusiveStartKey"] = response[
                        "LastEvaluatedKey"
                    ]
                    response = self._client.query(**query_params)
                    places_caches.extend(
                        [
                            item_to_places_cache(item)
                            for item in response["Items"]
                        ]
                    )
                last_evaluated_key = None
            else:
                last_evaluated_key = response.get("LastEvaluatedKey", None)

            return places_caches, last_evaluated_key

        except ClientError as e:
            error_code = e.response.get("Error", {}).get("Code", "")
            if error_code == "ResourceNotFoundException":
                raise DynamoDBError(
                    f"Could not list places caches from DynamoDB: {e}"
                ) from e
            elif error_code == "ProvisionedThroughputExceededException":
                raise DynamoDBThroughputError(
                    f"Provisioned throughput exceeded: {e}"
                ) from e
            elif error_code == "ValidationException":
                raise ValueError(
                    f"One or more parameters given were invalid: {e}"
                ) from e
            elif error_code == "InternalServerError":
                raise DynamoDBServerError(f"Internal server error: {e}") from e
            else:
                raise OperationError(
                    f"Error listing places caches: {e}"
                ) from e

    @handle_dynamodb_errors("invalidate_old_cache_items")
    def invalidate_old_cache_items(self, days_old: int):
        """
        Deletes cache items that are older than the specified number of days.

        Args:
            days_old (int): Number of days after which items should be
                considered old.
        """
        from datetime import datetime, timedelta, timezone

        cutoff_date = (
            datetime.now(timezone.utc) - timedelta(days=days_old)
        ).isoformat()

        try:
            # Query using GSI2 (LAST_USED index)
            response = self._client.query(
                TableName=self.table_name,
                IndexName="GSI2",
                KeyConditionExpression="GSI2_PK = :pk AND GSI2_SK < :cutoff",
                ExpressionAttributeValues={
                    ":pk": {"S": "LAST_USED"},
                    ":cutoff": {"S": cutoff_date},
                },
            )

            # Delete items in batches
            items_to_delete = response["Items"]
            while items_to_delete:
                batch = items_to_delete[:CHUNK_SIZE]
                items_to_delete = items_to_delete[CHUNK_SIZE:]

                request_items = [
                    WriteRequestTypeDef(
                        DeleteRequest=DeleteRequestTypeDef(
                            Key={"PK": item["PK"], "SK": item["SK"]}
                        )
                    )
                    for item in batch
                ]

                self._client.batch_write_item(
                    RequestItems={self.table_name: request_items}
                )

        except ClientError as e:
            raise OperationError(
                f"Error invalidating old cache items: {e}"
            ) from e<|MERGE_RESOLUTION|>--- conflicted
+++ resolved
@@ -3,7 +3,6 @@
 
 from botocore.exceptions import ClientError
 
-<<<<<<< HEAD
 from receipt_dynamo.data._base import DynamoClientProtocol
 from receipt_dynamo.data.base_operations import (
     DynamoDBBaseOperations,
@@ -23,8 +22,6 @@
     )
 
 # These are used at runtime, not just for type checking
-=======
->>>>>>> a897ede6
 from receipt_dynamo.data._base import (
     DynamoClientProtocol,
     DeleteRequestTypeDef,
@@ -86,13 +83,8 @@
             item (PlacesCache): The PlacesCache object to add.
 
         Raises:
-<<<<<<< HEAD
             EntityAlreadyExistsError: If a PlacesCache with the same PK/SK already exists
             EntityValidationError: If item parameters are invalid
-=======
-            ValueError: If a PlacesCache with the same PK/SK already exists
-                or if invalid parameters.
->>>>>>> a897ede6
         """
         self._validate_entity(item, PlacesCache, "item")
         self._add_entity(
