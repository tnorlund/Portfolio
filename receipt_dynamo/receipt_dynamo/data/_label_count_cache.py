--- conflicted
+++ resolved
@@ -2,7 +2,6 @@
 
 from botocore.exceptions import ClientError
 
-<<<<<<< HEAD
 from receipt_dynamo.data._base import DynamoClientProtocol
 from receipt_dynamo.data.base_operations import (
     DynamoDBBaseOperations,
@@ -17,13 +16,6 @@
 
 # These are used at runtime, not just for type checking
 from receipt_dynamo.data._base import PutRequestTypeDef, WriteRequestTypeDef
-=======
-from receipt_dynamo.data._base import (
-    DynamoClientProtocol,
-    PutRequestTypeDef,
-    WriteRequestTypeDef,
-)
->>>>>>> a897ede6
 from receipt_dynamo.data.shared_exceptions import DynamoDBError, OperationError
 from receipt_dynamo.entities.label_count_cache import (
     LabelCountCache,
