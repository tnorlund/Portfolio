--- conflicted
+++ resolved
@@ -17,13 +17,10 @@
     DynamoDBServerError,
     DynamoDBThroughputError,
     DynamoDBValidationError,
-<<<<<<< HEAD
     EntityAlreadyExistsError,
     EntityNotFoundError,
     EntityValidationError,
     OperationError,
-=======
->>>>>>> a897ede6
 )
 
 # Type variable for entity types
@@ -573,17 +570,9 @@
         self._ensure_initialized()
         error_code = error.response.get("Error", {}).get("Code", "")
 
-<<<<<<< HEAD
         # Map DynamoDB error codes to appropriate handlers
         error_handlers = {
             "ConditionalCheckFailedException": self._entity_handler.handle_conditional_check_failed,
-=======
-        # Map DynamoDB error codes to appropriate exceptions
-        error_mappings = {
-            "ConditionalCheckFailedException": (
-                self._handle_conditional_check_failed
-            ),
->>>>>>> a897ede6
             "ResourceNotFoundException": self._handle_resource_not_found,
             "ProvisionedThroughputExceededException": (
                 self._handle_throughput_exceeded
@@ -597,32 +586,15 @@
         handler = error_handlers.get(error_code, self._handle_unknown_error)
         handler(error, operation, context)
 
-<<<<<<< HEAD
     def _handle_resource_not_found(
         self, error: ClientError, operation: str, context: Optional[dict]
     ):
         """Handle resource not found errors - usually table doesn't exist"""
         # Special case for update_images backward compatibility
-=======
-    def _handle_conditional_check_failed(
-        self,
-        error: ClientError,
-        operation: str,
-        context: Optional[dict],
-    ):
-        """Handle conditional check failures.
-
-        Usually means the entity exists or does not exist.
-        """
-        entity_context = self._extract_entity_context(context)
-
-        # Special handling for update_images to maintain backward compatibility
->>>>>>> a897ede6
         if operation == "update_images":
             raise DynamoDBError(
                 "Could not update ReceiptValidationResult in the database"
             ) from error
-<<<<<<< HEAD
         
         # Special case for receipt_label_analyses list operation
         if operation == "list_receipt_label_analyses":
@@ -644,64 +616,6 @@
                 entity_name = "receipt line item analyses" if "analyses" in operation else "receipt line item analysis"
                 raise DynamoDBError(
                     f"Could not add {entity_name} to DynamoDB"
-=======
-
-        # Special handling for receipt line item analysis operations for
-        # backward compatibility
-        if "receipt_line_item_analysis" in operation:
-            if "update" in operation:
-                # Extract receipt_id from context if available
-                args = context.get("args", []) if context else []
-                if args and hasattr(args[0], "receipt_id"):
-                    receipt_id = args[0].receipt_id
-                    raise ValueError(
-                        (
-                            "ReceiptLineItemAnalysis for receipt ID "
-                            f"{receipt_id} does not exist"
-                        )
-                    ) from error
-                raise ValueError(
-                    "ReceiptLineItemAnalysis for receipt ID does not exist"
-                ) from error
-            elif "delete" in operation:
-                # Extract receipt_id from context if available
-                args = context.get("args", []) if context else []
-                if len(args) >= 2 and isinstance(args[1], int):
-                    receipt_id = args[1]
-                    raise ValueError(
-                        (
-                            "ReceiptLineItemAnalysis for receipt ID "
-                            f"{receipt_id} does not exist"
-                        )
-                    ) from error
-                raise ValueError(
-                    "ReceiptLineItemAnalysis does not exist"
-                ) from error
-
-        # Special handling for receipt label analysis batch operations
-        if "receipt_label_analyses" in operation:
-            if "update" in operation or "delete" in operation:
-                raise ValueError(
-                    "One or more receipt label analyses do not exist"
-                ) from error
-
-        # Special handling for job checkpoint operations for backward
-        # compatibility
-        if "job_checkpoint" in operation and "add" in operation:
-            args = context.get("args", []) if context else []
-            if (
-                args
-                and hasattr(args[0], "timestamp")
-                and hasattr(args[0], "job_id")
-            ):
-                checkpoint = args[0]
-                raise ValueError(
-                    (
-                        "JobCheckpoint with timestamp "
-                        f"{checkpoint.timestamp} for job {checkpoint.job_id} "
-                        "already exists"
-                    )
->>>>>>> a897ede6
                 ) from error
             elif "update" in operation:
                 entity_name = "receipt line item analyses" if "analyses" in operation else "receipt line item analysis"
@@ -717,7 +631,6 @@
                 raise DynamoDBError(
                     "Could not list receipt line item analysis from DynamoDB"
                 ) from error
-<<<<<<< HEAD
         
         # For receipt line item analysis operations, always use "Table not found"
         if "receipt_line_item_analysis" in operation or "receipt_line_item_analyses" in operation:
@@ -770,173 +683,6 @@
             # Receipt word label operations
             "list_receipt_word_labels", "get_receipt_word_labels_by_label",
             "get_receipt_word_labels_by_validation_status"
-=======
-
-        # Special handling for ReceiptValidationResult to maintain backward
-        # compatibility
-        if "ReceiptValidationResult with field" in entity_context:
-            if "add" in operation.lower():
-                raise ValueError(f"{entity_context} already exists") from error
-            else:
-                raise ValueError(f"{entity_context} does not exist") from error
-
-        if "add" in operation.lower():
-            raise ValueError(
-                f"Entity already exists: {entity_context}"
-            ) from error
-        else:
-            raise ValueError(
-                f"Entity does not exist: {entity_context}"
-            ) from error
-
-    def _handle_resource_not_found(
-        self, error: ClientError, operation: str, context: Optional[dict]
-    ):
-        """Handle resource not found errors - usually table doesn't exist"""
-        # Maintain backward compatibility with error messages
-        if operation == "update_images":
-            raise DynamoDBError(
-                "Could not update ReceiptValidationResult in the database"
-            ) from error
-
-        # Map operations to expected error messages for backward compatibility
-        operation_messages = {
-            # Image operations (excluding update_images which has special
-            # handling above)
-            "add_image": "Could not add image to DynamoDB",
-            "add_images": "Could not add images to the database",
-            "update_image": "Could not update image in the database",
-            "delete_image": "Could not delete image from the database",
-            "delete_images": "Could not delete images from the database",
-            "get_image": "Error getting image",
-            "list_images": "Could not list images from the database",
-            "add_receipt_line_item_analysis": (
-                "Could not add receipt line item analysis to DynamoDB"
-            ),
-            "add_receipt_line_item_analyses": (
-                "Could not add ReceiptLineItemAnalyses to the database"
-            ),
-            "update_receipt_line_item_analysis": (
-                "Could not update ReceiptLineItemAnalysis in the database"
-            ),
-            "update_receipt_line_item_analyses": (
-                "Could not update ReceiptLineItemAnalyses in the database"
-            ),
-            "delete_receipt_line_item_analysis": (
-                "Could not delete ReceiptLineItemAnalysis from the database"
-            ),
-            "delete_receipt_line_item_analyses": (
-                "Could not delete ReceiptLineItemAnalyses from the database"
-            ),
-            "get_receipt_line_item_analysis": (
-                "Error getting receipt line item analysis"
-            ),
-            "list_receipt_line_item_analyses": (
-                "Could not list receipt line item analyses from DynamoDB"
-            ),
-            "list_receipt_line_item_analyses_for_image": (
-                "Could not list ReceiptLineItemAnalyses from the database"
-            ),
-            "add_job_checkpoint": "Could not add job checkpoint to DynamoDB",
-            "add_receipt_label_analysis": (
-                "Could not add receipt label analysis to DynamoDB"
-            ),
-            "add_receipt_label_analyses": (
-                "Error adding receipt label analyses"
-            ),
-            "update_receipt_label_analysis": (
-                "Error updating receipt label analysis"
-            ),
-            "update_receipt_label_analyses": (
-                "Error updating receipt label analyses"
-            ),
-            "delete_receipt_label_analysis": (
-                "Error deleting receipt label analysis"
-            ),
-            "delete_receipt_label_analyses": (
-                "Error deleting receipt label analyses"
-            ),
-            "get_receipt_label_analysis": (
-                "Error getting receipt label analysis"
-            ),
-            "list_receipt_label_analyses": (
-                "Could not list receipt label analyses from the database"
-            ),
-            "add_receipt_field": (
-                "Table not found for operation add_receipt_field"
-            ),
-            "update_receipt_field": (
-                "Table not found for operation update_receipt_field"
-            ),
-            "delete_receipt_field": (
-                "Table not found for operation delete_receipt_field"
-            ),
-            "add_receipt_fields": (
-                "Table not found for operation add_receipt_fields"
-            ),
-            "update_receipt_fields": (
-                "Table not found for operation update_receipt_fields"
-            ),
-            "delete_receipt_fields": (
-                "Table not found for operation delete_receipt_fields"
-            ),
-            "get_receipt_field": "Error getting receipt field",
-            "list_receipt_fields": (
-                "Could not list receipt fields from the database"
-            ),
-            "get_receipt_fields_by_image": (
-                "Could not list receipt fields by image ID"
-            ),
-            "get_receipt_fields_by_receipt": (
-                "Could not list receipt fields by receipt ID"
-            ),
-            # Receipt validation result operations
-            "add_receipt_validation_result": (
-                "Could not add receipt validation result to DynamoDB"
-            ),
-            "update_receipt_validation_result": (
-                "Could not update ReceiptValidationResult in the database"
-            ),
-            "delete_receipt_validation_result": (
-                "Could not delete receipt validation result from the database"
-            ),
-            "get_receipt_validation_result": (
-                "Error getting receipt validation result"
-            ),
-            "list_receipt_validation_results": (
-                "Could not list receipt validation results from DynamoDB"
-            ),
-            "list_receipt_validation_results_by_type": (
-                "Could not list receipt validation results from DynamoDB"
-            ),
-            "list_receipt_validation_results_for_field": (
-                "Could not list ReceiptValidationResults from the database"
-            ),
-            # Job operations
-            "add_job": "Table not found",
-            "add_jobs": "Table not found",
-            "update_job": "Table not found",
-            "update_jobs": "Table not found",
-            "delete_job": "Table not found",
-            "delete_jobs": "Table not found",
-            "get_job": "Error getting job",
-            "list_jobs": "Could not list jobs from the database",
-            "list_jobs_by_status": (
-                "Could not list jobs by status from the database"
-            ),
-            "list_jobs_by_user": (
-                "Could not list jobs by user from the database"
-            ),
-            # Word operations
-            "add_word": "Table not found",
-            "add_words": "Table not found",
-            "update_word": "Table not found",
-            "update_words": "Table not found",
-            "delete_word": "Table not found",
-            "delete_words": "Table not found",
-            "get_word": "Table not found",
-            "list_words": "Table not found",
->>>>>>> a897ede6
         }
         
         if operation in simple_table_operations:
@@ -1014,61 +760,12 @@
         if operation in validation_error_operations:
             message = f"Validation error in {operation}: {error}"
         elif operation in simple_validation_operations:
-<<<<<<< HEAD
             message = "Validation error"
         else:
             # Apply parameter transformations for backward compatibility
             message = self._transform_validation_message(error_message, operation)
             
         raise DynamoDBValidationError(message) from error
-=======
-            raise DynamoDBValidationError("Validation error") from error
-        elif operation in raw_message_operations:
-            # Extract original error message and apply standard message
-            # processing
-            error_message = error.response.get("Error", {}).get(
-                "Message", str(error)
-            )
-            # Apply "given were" transformation for these operations
-            if "One or more parameters were invalid" in error_message:
-                error_message = error_message.replace(
-                    "One or more parameters were invalid",
-                    "One or more parameters given were invalid",
-                )
-            raise DynamoDBValidationError(error_message) from error
-
-        # Extract original error message for backward compatibility
-        error_message = error.response.get("Error", {}).get(
-            "Message", str(error)
-        )
-
-        # Replace "given were" with "were" for operations that expect it
-        # For receipt_label_analysis operations - they expect just "were"
-        if (
-            "receipt_label_analysis" in operation
-            or "receipt_label_analyses" in operation
-        ):
-            if "One or more parameters given were invalid" in error_message:
-                error_message = error_message.replace(
-                    "One or more parameters given were invalid",
-                    "One or more parameters were invalid",
-                )
-        # For receipt_line_item_analysis operations - they expect "given were"
-        elif "receipt_line_item_analysis" in operation:
-            if "One or more parameters were invalid" in error_message:
-                error_message = error_message.replace(
-                    "One or more parameters were invalid",
-                    "One or more parameters given were invalid",
-                )
-        # For receipt_validation_result operations - don't modify the message
-        elif (
-            operation in simple_validation_operations
-            or operation in raw_message_operations
-        ):
-            pass  # Keep original message
-
-        raise DynamoDBValidationError(error_message) from error
->>>>>>> a897ede6
 
     def _handle_access_denied(
         self, error: ClientError, operation: str, context: Optional[dict]
@@ -1117,7 +814,6 @@
         self, error: ClientError, operation: str, context: Optional[dict]
     ):
         """Handle any other unknown errors"""
-<<<<<<< HEAD
         # Check original error message from the ClientError
         original_message = error.response.get("Error", {}).get("Message", "")
         
@@ -1265,186 +961,6 @@
             )
             
         return message
-=======
-
-        # Map operations to expected error messages for backward compatibility
-        operation_messages = {
-            # Image operations
-            "add_image": "Could not add image to DynamoDB",
-            "add_images": "Could not add images to DynamoDB",
-            "update_image": "Could not update image in the database",
-            "update_images": "Could not update images in the database",
-            "delete_image": "Could not delete image from the database",
-            "delete_images": "Could not delete images from the database",
-            "get_image": "Error getting image",
-            "list_images": "Could not list images from the database",
-            "add_receipt_line_item_analysis": (
-                "Could not add receipt line item analysis to DynamoDB"
-            ),
-            "add_receipt_line_item_analyses": (
-                "Could not add ReceiptLineItemAnalyses to the database"
-            ),
-            "update_receipt_line_item_analysis": (
-                "Could not update ReceiptLineItemAnalysis in the database"
-            ),
-            "update_receipt_line_item_analyses": (
-                "Could not update ReceiptLineItemAnalyses in the database"
-            ),
-            "delete_receipt_line_item_analysis": (
-                "Could not delete ReceiptLineItemAnalysis from the database"
-            ),
-            "delete_receipt_line_item_analyses": (
-                "Could not delete ReceiptLineItemAnalyses from the database"
-            ),
-            "get_receipt_line_item_analysis": (
-                "Error getting receipt line item analysis"
-            ),
-            "list_receipt_line_item_analyses": (
-                "Error listing receipt line item analyses"
-            ),
-            "list_receipt_line_item_analyses_for_image": (
-                "Could not list ReceiptLineItemAnalyses from the database"
-            ),
-            "add_receipt_label_analysis": (
-                "Could not add receipt label analysis to DynamoDB"
-            ),
-            "add_receipt_label_analyses": (
-                "Error adding receipt label analyses"
-            ),
-            "update_receipt_label_analysis": (
-                "Error updating receipt label analysis"
-            ),
-            "update_receipt_label_analyses": (
-                "Error updating receipt label analyses"
-            ),
-            "delete_receipt_label_analysis": (
-                "Error deleting receipt label analysis"
-            ),
-            "delete_receipt_label_analyses": (
-                "Error deleting receipt label analyses"
-            ),
-            "get_receipt_label_analysis": (
-                "Error getting receipt label analysis"
-            ),
-            "list_receipt_label_analyses": (
-                "Could not list receipt label analyses from the database"
-            ),
-            "add_receipt_field": "Unknown error in add_receipt_field",
-            "update_receipt_field": "Unknown error in update_receipt_field",
-            "delete_receipt_field": "Unknown error in delete_receipt_field",
-            "add_receipt_fields": "Unknown error in add_receipt_fields",
-            "update_receipt_fields": "Unknown error in update_receipt_fields",
-            "delete_receipt_fields": "Unknown error in delete_receipt_fields",
-            "get_receipt_field": "Error getting receipt field",
-            "list_receipt_fields": (
-                "Could not list receipt fields from the database"
-            ),
-            "get_receipt_fields_by_image": (
-                "Could not list receipt fields by image ID"
-            ),
-            "get_receipt_fields_by_receipt": (
-                "Could not list receipt fields by receipt ID"
-            ),
-            # Receipt validation result operations
-            "add_receipt_validation_result": (
-                "Could not add receipt validation result to DynamoDB"
-            ),
-            "update_receipt_validation_result": (
-                "Could not update ReceiptValidationResult in the database"
-            ),
-            "delete_receipt_validation_result": (
-                "Could not delete receipt validation result from the database"
-            ),
-            "get_receipt_validation_result": (
-                "Error getting receipt validation result"
-            ),
-            "list_receipt_validation_results": (
-                "Error listing receipt validation results"
-            ),
-            "list_receipt_validation_results_by_type": (
-                "Error listing receipt validation results"
-            ),
-            "list_receipt_validation_results_for_field": (
-                "Could not list ReceiptValidationResults from the database"
-            ),
-            # Receipt word label operations
-            "update_receipt_word_label": "Error updating receipt word labels",
-            "update_receipt_word_labels": "Error updating receipt word labels",
-            "delete_receipt_word_label": "Error deleting receipt word label",
-            "delete_receipt_word_labels": "Error deleting receipt word labels",
-            # Job operations
-            "add_job": "Something unexpected",
-            "add_jobs": "Something unexpected",
-            "update_job": "Something unexpected",
-            "update_jobs": "Something unexpected",
-            "delete_job": "Something unexpected",
-            "delete_jobs": "Something unexpected",
-            "get_job": "Something unexpected",
-            "list_jobs": "Could not list jobs from the database",
-            "list_jobs_by_status": (
-                "Could not list jobs by status from the database"
-            ),
-            "list_jobs_by_user": (
-                "Could not list jobs by user from the database"
-            ),
-            # Word operations
-            "add_word": "Something unexpected",
-            "add_words": "Something unexpected",
-            "update_word": "Something unexpected",
-            "update_words": "Something unexpected",
-            "delete_word": "Something unexpected",
-            "delete_words": "Something unexpected",
-            "get_word": "Something unexpected",
-            "list_words": "Something unexpected",
-        }
-
-        message = operation_messages.get(
-            operation, f"Unknown error in {operation}: {error}"
-        )
-        raise DynamoDBError(message) from error
-
-    def _extract_entity_context(self, context: Optional[dict]) -> str:
-        """Extract entity information from context for error messages"""
-        if not context or "args" not in context:
-            return "unknown entity"
-
-        args = context["args"]
-        if args:
-            # Check if it's a list (for batch operations)
-            if isinstance(args[0], list):
-                return "list"
-            elif hasattr(args[0], "__class__"):
-                entity = args[0]
-                entity_name = entity.__class__.__name__
-
-                # Special handling for ReceiptValidationResult - needs both
-                # field and index
-                if entity_name == "ReceiptValidationResult":
-                    if hasattr(entity, "field_name") and hasattr(
-                        entity, "result_index"
-                    ):
-                        return (
-                            f"{entity_name} with field {entity.field_name} "
-                            f"and index {entity.result_index}"
-                        )
-
-                # Try to get ID or other identifying information
-                for id_attr in [
-                    "id",
-                    "receipt_id",
-                    "image_id",
-                    "word_id",
-                    "line_id",
-                    "field_name",
-                    "result_index",
-                ]:
-                    if hasattr(entity, id_attr):
-                        id_value = getattr(entity, id_attr)
-                        return f"{entity_name} with {id_attr}={id_value}"
-                return str(entity_name)
-
-        return "unknown entity"
->>>>>>> a897ede6
 
     def _validate_entity(
         self, entity: Any, entity_class: Type, param_name: str
@@ -1462,156 +978,12 @@
         """
         self._ensure_initialized()
         if entity is None:
-<<<<<<< HEAD
             raise ValueError(self._validation_generator.generate_required_message(param_name))
 
         if not isinstance(entity, entity_class):
             raise ValueError(
                 self._validation_generator.generate_type_mismatch_message(param_name, entity_class.__name__)
             )
-=======
-            # Special handling for specific parameters
-            if param_name == "job_checkpoint":
-                raise ValueError(
-                    (
-                        "JobCheckpoint parameter is required and cannot be "
-                        "None."
-                    )
-                )
-            elif param_name == "ReceiptLabelAnalysis":
-                raise ValueError(
-                    (
-                        "ReceiptLabelAnalysis parameter is required and "
-                        "cannot be None."
-                    )
-                )
-            elif param_name == "ReceiptField":
-                raise ValueError(
-                    (
-                        "ReceiptField parameter is required and cannot be "
-                        "None."
-                    )
-                )
-            elif param_name == "image":
-                raise ValueError(
-                    "image parameter is required and cannot be None."
-                )
-            elif param_name == "letter":
-                raise ValueError(
-                    "Letter parameter is required and cannot be None."
-                )
-            elif param_name == "job":
-                raise ValueError(
-                    "Job parameter is required and cannot be None."
-                )
-            elif param_name == "result":
-                raise ValueError(
-                    "result parameter is required and cannot be None."
-                )
-            elif param_name == "job_dependency":
-                raise ValueError("job_dependency cannot be None.")
-            elif param_name == "job_log":
-                raise ValueError("job_log cannot be None.")
-            else:
-                # Default capitalization for other parameters
-                param_display = param_name[0].upper() + param_name[1:]
-                raise ValueError(
-                    (
-                        f"{param_display} parameter is required and cannot "
-                        "be None."
-                    )
-                )
-
-        if not isinstance(entity, entity_class):
-            # Special handling for specific parameters
-            if param_name == "receiptField":
-                raise ValueError(
-                    (
-                        "receiptField must be an instance of the "
-                        f"{entity_class.__name__} class."
-                    )
-                )
-            elif param_name == "result":
-                raise ValueError(
-                    (
-                        "result must be an instance of the "
-                        f"{entity_class.__name__} class."
-                    )
-                )
-            elif param_name == "job_checkpoint":
-                raise ValueError(
-                    (
-                        "job_checkpoint must be an instance of the "
-                        f"{entity_class.__name__} class."
-                    )
-                )
-            elif param_name == "receipt_label_analysis":
-                raise ValueError(
-                    (
-                        "receipt_label_analysis must be an instance of the "
-                        f"{entity_class.__name__} class."
-                    )
-                )
-            elif param_name == "ReceiptLabelAnalysis":
-                # Special case: the implementation passes ReceiptLabelAnalysis
-                # but test expects lowercase
-                raise ValueError(
-                    (
-                        "receipt_label_analysis must be an instance of the "
-                        f"{entity_class.__name__} class."
-                    )
-                )
-            elif param_name == "ReceiptWordLabel":
-                # Special case: the implementation passes ReceiptWordLabel but
-                # test expects lowercase
-                raise ValueError(
-                    (
-                        "receipt_word_label must be an instance of the "
-                        f"{entity_class.__name__} class."
-                    )
-                )
-            elif param_name == "image":
-                raise ValueError(
-                    (
-                        "image must be an instance of the "
-                        f"{entity_class.__name__} class."
-                    )
-                )
-            elif param_name == "letter":
-                raise ValueError(
-                    (
-                        "letter must be an instance of the "
-                        f"{entity_class.__name__} class."
-                    )
-                )
-            elif param_name == "job":
-                raise ValueError(
-                    (
-                        "job must be an instance of the "
-                        f"{entity_class.__name__} class."
-                    )
-                )
-            elif param_name == "job_dependency":
-                raise ValueError(
-                    (
-                        "job_dependency must be a "
-                        f"{entity_class.__name__} instance"
-                    )
-                )
-            elif param_name == "job_log":
-                raise ValueError(
-                    ("job_log must be a " f"{entity_class.__name__} instance")
-                )
-            else:
-                # Default capitalization for other parameters
-                param_display = param_name[0].upper() + param_name[1:]
-                raise ValueError(
-                    (
-                        f"{param_display} must be an instance of the "
-                        f"{entity_class.__name__} class."
-                    )
-                )
->>>>>>> a897ede6
 
     def _validate_entity_list(
         self, entities: List[Any], entity_class: Type, param_name: str
@@ -1629,7 +1001,6 @@
         """
         self._ensure_initialized()
         if entities is None:
-<<<<<<< HEAD
             raise ValueError(self._validation_generator.generate_required_message(param_name))
 
         if not isinstance(entities, list):
@@ -1638,148 +1009,6 @@
         if not all(isinstance(entity, entity_class) for entity in entities):
             raise ValueError(
                 self._validation_generator.generate_list_type_mismatch_message(param_name, entity_class.__name__)
-=======
-            # Special handling for specific parameters
-            if param_name == "receipt_label_analyses":
-                raise ValueError(
-                    (
-                        "ReceiptLabelAnalyses parameter is required and "
-                        "cannot be None."
-                    )
-                )
-            elif param_name == "ReceiptFields":
-                raise ValueError(
-                    (
-                        "ReceiptFields parameter is required and cannot "
-                        "be None."
-                    )
-                )
-            elif param_name == "images":
-                raise ValueError(
-                    "images parameter is required and cannot be None."
-                )
-            elif param_name == "results":
-                raise ValueError(
-                    "results parameter is required and cannot be None."
-                )
-            elif param_name == "receipt_word_labels":
-                raise ValueError(
-                    (
-                        "ReceiptWordLabels parameter is required and "
-                        "cannot be None."
-                    )
-                )
-            else:
-                # Capitalize first letter for backward compatibility
-                param_display = param_name[0].upper() + param_name[1:]
-                raise ValueError(
-                    (
-                        f"{param_display} parameter is required and cannot "
-                        "be None."
-                    )
-                )
-
-        if not isinstance(entities, list):
-            # Special handling for specific parameters
-            if param_name == "receiptFields":
-                raise ValueError("ReceiptFields must be provided as a list.")
-            elif param_name == "words":
-                raise ValueError("Words must be provided as a list.")
-            elif param_name == "receipt_label_analyses":
-                raise ValueError(
-                    (
-                        "receipt_label_analyses must be a list of "
-                        "ReceiptLabelAnalysis instances."
-                    )
-                )
-            elif param_name == "ReceiptFields":
-                raise ValueError(
-                    (
-                        "ReceiptFields must be a list of "
-                        "ReceiptField instances."
-                    )
-                )
-            elif param_name == "jobs":
-                raise ValueError("jobs must be a list of Job instances.")
-            elif param_name == "images":
-                raise ValueError("images must be a list of Image instances.")
-            elif param_name == "results":
-                raise ValueError(
-                    (
-                        "results must be a list of "
-                        "ReceiptValidationResult instances."
-                    )
-                )
-            elif param_name == "letters":
-                raise ValueError("Letters must be provided as a list.")
-            elif param_name == "receipt_word_labels":
-                raise ValueError(
-                    (
-                        "receipt_word_labels must be a list of "
-                        "ReceiptWordLabel instances."
-                    )
-                )
-            else:
-                # Default handling for other parameters
-                param_display = param_name[0].upper() + param_name[1:]
-                raise ValueError(
-                    (
-                        f"{param_display} must be a list of "
-                        f"{entity_class.__name__} instances."
-                    )
-                )
-
-        if not all(isinstance(entity, entity_class) for entity in entities):
-            # Special handling for specific parameters
-            if param_name == "receiptFields":
-                raise ValueError(
-                    (
-                        "All items in the receiptFields list must be "
-                        f"instances of the {entity_class.__name__} class."
-                    )
-                )
-            elif param_name == "words":
-                raise ValueError(
-                    (
-                        "All words must be instances of the "
-                        f"{entity_class.__name__} class."
-                    )
-                )
-            elif param_name == "receipt_label_analyses":
-                raise ValueError(
-                    (
-                        "All receipt label analyses must be instances of the "
-                        f"{entity_class.__name__} class."
-                    )
-                )
-            elif param_name == "jobs":
-                raise ValueError(
-                    (
-                        "All jobs must be instances of the "
-                        f"{entity_class.__name__} class."
-                    )
-                )
-            elif param_name == "letters":
-                raise ValueError(
-                    (
-                        "All items in the letters list must be instances of "
-                        f"the {entity_class.__name__} class."
-                    )
-                )
-            elif param_name == "receipt_word_labels":
-                raise ValueError(
-                    (
-                        "All receipt word labels must be instances of the "
-                        f"{entity_class.__name__} class."
-                    )
-                )
-            # Default handling for other parameters
-            raise ValueError(
-                (
-                    f"All {param_name} must be instances of the "
-                    f"{entity_class.__name__} class."
-                )
->>>>>>> a897ede6
             )
 
 
@@ -1928,50 +1157,4 @@
         # Process in chunks of 25 (DynamoDB limit for transactions)
         for i in range(0, len(transact_items), 25):
             chunk = transact_items[i : i + 25]
-<<<<<<< HEAD
-            self._client.transact_write_items(TransactItems=chunk)
-=======
-            self._client.transact_write_items(TransactItems=chunk)
-
-
-# Example usage - this shows how the refactored classes would look
-# NOTE: This is just an example - real implementations should pass
-# specific entity classes!
-class ExampleEntityOperations(
-    DynamoDBBaseOperations,
-    SingleEntityCRUDMixin,
-    BatchOperationsMixin,
-    TransactionalOperationsMixin,
-):
-    """
-    Example of how a refactored entity class would look.
-
-    This demonstrates the dramatic code reduction possible with the base
-    classes.
-
-    IMPORTANT: Real implementations should pass specific entity classes to
-    validation methods, not type(entity) which bypasses validation!
-    """
-
-    @handle_dynamodb_errors("add_entity")
-    def add_entity(self, entity, entity_class: Type) -> None:
-        """Add a single entity - all error handling is automatic."""
-        self._validate_entity(entity, entity_class, "entity")
-        self._add_entity(entity)
-
-    @handle_dynamodb_errors("add_entities")
-    def add_entities(self, entities: List[Any], entity_class: Type) -> None:
-        """Add multiple entities - chunking and retry is automatic."""
-        self._validate_entity_list(entities, entity_class, "entities")
-
-        request_items = [
-            {"PutRequest": {"Item": entity.to_item()}} for entity in entities
-        ]
-        self._batch_write_with_retry(request_items)
-
-    @handle_dynamodb_errors("update_entity")
-    def update_entity(self, entity, entity_class: Type) -> None:
-        """Update a single entity - all error handling is automatic."""
-        self._validate_entity(entity, entity_class, "entity")
-        self._update_entity(entity)
->>>>>>> a897ede6
+            self._client.transact_write_items(TransactItems=chunk)