from typing import TYPE_CHECKING

from botocore.exceptions import ClientError

<<<<<<< HEAD
from receipt_dynamo.constants import OCRStatus
from receipt_dynamo.data._base import DynamoClientProtocol
from receipt_dynamo.data.base_operations import (
    DynamoDBBaseOperations,
    SingleEntityCRUDMixin,
    BatchOperationsMixin,
    TransactionalOperationsMixin,
    handle_dynamodb_errors,
)

if TYPE_CHECKING:
    from receipt_dynamo.data._base import (
        DeleteTypeDef,
        PutRequestTypeDef,
        TransactWriteItemTypeDef,
        WriteRequestTypeDef,
    )

# These are used at runtime, not just for type checking
=======
>>>>>>> a897ede6
from receipt_dynamo.data._base import (
    DynamoClientProtocol,
    DeleteTypeDef,
    PutRequestTypeDef,
    TransactWriteItemTypeDef,
    WriteRequestTypeDef,
)
from receipt_dynamo.data.shared_exceptions import (
    DynamoDBError,
    DynamoDBServerError,
    DynamoDBThroughputError,
    OperationError,
)
from receipt_dynamo.entities.ocr_routing_decision import (
    OCRRoutingDecision,
    item_to_ocr_routing_decision,
)
from receipt_dynamo.entities.util import assert_valid_uuid

if TYPE_CHECKING:
    pass


class _OCRRoutingDecision(
    DynamoDBBaseOperations,
    SingleEntityCRUDMixin,
    BatchOperationsMixin,
    TransactionalOperationsMixin,
):
    @handle_dynamodb_errors("add_ocr_routing_decision")
    def add_ocr_routing_decision(
        self, ocr_routing_decision: OCRRoutingDecision
    ):
        if ocr_routing_decision is None:
            raise ValueError("ocr_routing_decision cannot be None")
        if not isinstance(ocr_routing_decision, OCRRoutingDecision):
            raise ValueError(
                "ocr_routing_decision must be an instance of "
                "OCRRoutingDecision"
            )
        try:
            self._client.put_item(
                TableName=self.table_name,
                Item=ocr_routing_decision.to_item(),
            )
        except ClientError as e:
            error_code = e.response.get("Error", {}).get("Code", "")
            if error_code == "ConditionalCheckFailedException":
                raise ValueError(
                    f"OCR routing decision for Image ID "
                    f"'{ocr_routing_decision.image_id}' already exists"
                ) from e
            if error_code == "ResourceNotFoundException":
                raise DynamoDBError(
                    f"Could not add OCR routing decision to DynamoDB: {e}"
                ) from e
            if error_code == "ProvisionedThroughputExceededException":
                raise DynamoDBThroughputError(
                    f"Provisioned throughput exceeded: {e}"
                ) from e
            if error_code == "InternalServerError":
                raise DynamoDBServerError(f"Internal server error: {e}") from e
            raise OperationError(
                f"Error adding OCR routing decision: {e}"
            ) from e

    @handle_dynamodb_errors("add_ocr_routing_decisions")
    def add_ocr_routing_decisions(
        self, ocr_routing_decisions: list[OCRRoutingDecision]
    ):
        if ocr_routing_decisions is None:
            raise ValueError("ocr_routing_decisions cannot be None")
        if not isinstance(ocr_routing_decisions, list):
            raise ValueError("ocr_routing_decisions must be a list")
        if not all(
            isinstance(decision, OCRRoutingDecision)
            for decision in ocr_routing_decisions
        ):
            raise ValueError(
                "All items in ocr_routing_decisions must be instances of "
                "OCRRoutingDecision"
            )

        for i in range(0, len(ocr_routing_decisions), 25):
            chunk = ocr_routing_decisions[i : i + 25]
            request_items = [
                WriteRequestTypeDef(
                    PutRequest=PutRequestTypeDef(Item=decision.to_item())
                )
                for decision in chunk
            ]
            try:
                response = self._client.batch_write_item(
                    RequestItems={self.table_name: request_items}
                )
            except ClientError as e:
                error_code = e.response.get("Error", {}).get("Code", "")
                if error_code == "ProvisionedThroughputExceededException":
                    raise DynamoDBThroughputError(
                        f"Provisioned throughput exceeded: {e}"
                    ) from e
            unprocessed = response.get("UnprocessedItems", {})
            while unprocessed.get(self.table_name):
                try:
                    response = self._client.batch_write_item(
                        RequestItems=unprocessed
                    )
                    unprocessed = response.get("UnprocessedItems", {})
                except ClientError as e:
                    error_code = e.response.get("Error", {}).get("Code", "")
                    if error_code == "ProvisionedThroughputExceededException":
                        raise DynamoDBThroughputError(
                            f"Provisioned throughput exceeded: {e}"
                        ) from e

    @handle_dynamodb_errors("update_ocr_routing_decision")
    def update_ocr_routing_decision(
        self, ocr_routing_decision: OCRRoutingDecision
    ):
        if ocr_routing_decision is None:
            raise ValueError("ocr_routing_decision cannot be None")
        if not isinstance(ocr_routing_decision, OCRRoutingDecision):
            raise ValueError(
                "ocr_routing_decision must be an instance of "
                "OCRRoutingDecision"
            )

        try:
            self._client.put_item(
                TableName=self.table_name,
                Item=ocr_routing_decision.to_item(),
            )
        except ClientError as e:
            error_code = e.response.get("Error", {}).get("Code", "")
            if error_code == "ConditionalCheckFailedException":
                raise ValueError(
                    f"OCR routing decision for Image ID "
                    f"'{ocr_routing_decision.image_id}' and Job ID "
                    f"'{ocr_routing_decision.job_id}' not found"
                ) from e
            raise OperationError(
                f"Error updating OCR routing decision: {e}"
            ) from e

    @handle_dynamodb_errors("get_ocr_routing_decision")
    def get_ocr_routing_decision(
        self, image_id: str, job_id: str
    ) -> OCRRoutingDecision:
        if image_id is None:
            raise ValueError("image_id cannot be None")
        if job_id is None:
            raise ValueError("job_id cannot be None")
        if not isinstance(image_id, str):
            raise ValueError("image_id must be a string")
        if not isinstance(job_id, str):
            raise ValueError("job_id must be a string")
        assert_valid_uuid(image_id)
        assert_valid_uuid(job_id)
        try:
            response = self._client.get_item(
                TableName=self.table_name,
                Key={
                    "PK": {"S": f"IMAGE#{image_id}"},
                    "SK": {"S": f"ROUTING#{job_id}"},
                },
            )
            if "Item" in response:
                return item_to_ocr_routing_decision(response["Item"])
            else:
                raise ValueError(
                    f"OCR routing decision for Image ID '{image_id}' "
                    f"and Job ID '{job_id}' not found"
                )
        except ClientError as e:
            error_code = e.response.get("Error", {}).get("Code", "")
            if error_code == "ResourceNotFoundException":
                raise ValueError(
                    f"OCR routing decision for Image ID '{image_id}' "
                    f"and Job ID '{job_id}' not found"
                ) from e
            if error_code == "ProvisionedThroughputExceededException":
                raise DynamoDBThroughputError(
                    f"Provisioned throughput exceeded: {e}"
                ) from e
            if error_code == "InternalServerError":
                raise DynamoDBServerError(f"Internal server error: {e}") from e
            raise OperationError(
                f"Error getting OCR routing decision: {e}"
            ) from e

    @handle_dynamodb_errors("delete_ocr_routing_decision")
    def delete_ocr_routing_decision(
        self, ocr_routing_decision: OCRRoutingDecision
    ):
        if ocr_routing_decision is None:
            raise ValueError("ocr_routing_decision cannot be None")
        if not isinstance(ocr_routing_decision, OCRRoutingDecision):
            raise ValueError(
                "ocr_routing_decision must be an instance of "
                "OCRRoutingDecision"
            )
        try:
            self._client.delete_item(
                TableName=self.table_name,
                Key={
                    "PK": {"S": f"IMAGE#{ocr_routing_decision.image_id}"},
                    "SK": {"S": f"ROUTING#{ocr_routing_decision.job_id}"},
                },
                ConditionExpression="attribute_exists(PK)",
            )
        except ClientError as e:
            error_code = e.response.get("Error", {}).get("Code", "")
            if error_code == "ConditionalCheckFailedException":
                raise ValueError(
                    f"OCR routing decision for Image ID "
                    f"'{ocr_routing_decision.image_id}' and Job ID "
                    f"'{ocr_routing_decision.job_id}' does not exist."
                ) from e
            raise OperationError(
                f"Error deleting OCR routing decision: {e}"
            ) from e

    def delete_ocr_routing_decisions(
        self, ocr_routing_decisions: list[OCRRoutingDecision]
    ):
        if ocr_routing_decisions is None:
            raise ValueError("ocr_routing_decisions cannot be None")
        if not isinstance(ocr_routing_decisions, list):
            raise ValueError("ocr_routing_decisions must be a list")
        if not all(
            isinstance(decision, OCRRoutingDecision)
            for decision in ocr_routing_decisions
        ):
            raise ValueError(
                "All ocr_routing_decisions must be instances of "
                "OCRRoutingDecision"
            )
        for i in range(0, len(ocr_routing_decisions), 25):
            chunk = ocr_routing_decisions[i : i + 25]
            transact_items = []
            for item in chunk:
                transact_items.append(
                    TransactWriteItemTypeDef(
                        Delete=DeleteTypeDef(
                            TableName=self.table_name,
                            Key=item.key,
                            ConditionExpression=(
                                "attribute_exists(PK) AND attribute_exists(SK)"
                            ),
                        )
                    )
                )
            try:
                self._client.transact_write_items(TransactItems=transact_items)
            except ClientError as e:
                error_code = e.response.get("Error", {}).get("Code", "")
                if error_code == "ConditionalCheckFailedException":
                    raise ValueError(
                        "OCR routing decision does not exist"
                    ) from e
                if error_code == "ProvisionedThroughputExceededException":
                    raise RuntimeError(
                        f"Provisioned throughput exceeded: {e}"
                    ) from e
                if error_code == "InternalServerError":
                    raise RuntimeError(f"Internal server error: {e}") from e
                if error_code == "AccessDeniedException":
                    raise RuntimeError(f"Access denied: {e}") from e
                raise RuntimeError(
                    f"Error deleting OCR routing decisions: {e}"
                ) from e<|MERGE_RESOLUTION|>--- conflicted
+++ resolved
@@ -2,7 +2,6 @@
 
 from botocore.exceptions import ClientError
 
-<<<<<<< HEAD
 from receipt_dynamo.constants import OCRStatus
 from receipt_dynamo.data._base import DynamoClientProtocol
 from receipt_dynamo.data.base_operations import (
@@ -22,8 +21,6 @@
     )
 
 # These are used at runtime, not just for type checking
-=======
->>>>>>> a897ede6
 from receipt_dynamo.data._base import (
     DynamoClientProtocol,
     DeleteTypeDef,
