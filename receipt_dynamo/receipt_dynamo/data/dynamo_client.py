from typing import TYPE_CHECKING

import boto3

from receipt_dynamo.data._ai_usage_metric import _AIUsageMetric
from receipt_dynamo.data._batch_summary import _BatchSummary
from receipt_dynamo.data._compaction_lock import _CompactionLock
from receipt_dynamo.data._compaction_run import _CompactionRun
from receipt_dynamo.data._completion_batch_result import _CompletionBatchResult
from receipt_dynamo.data._embedding_batch_result import _EmbeddingBatchResult
from receipt_dynamo.data._image import _Image
from receipt_dynamo.data._instance import _Instance
from receipt_dynamo.data._job import _Job
from receipt_dynamo.data._job_checkpoint import _JobCheckpoint
from receipt_dynamo.data._job_dependency import _JobDependency
from receipt_dynamo.data._job_log import _JobLog
from receipt_dynamo.data._job_metric import _JobMetric
from receipt_dynamo.data._job_resource import _JobResource
from receipt_dynamo.data._job_status import _JobStatus
from receipt_dynamo.data._label_count_cache import _LabelCountCache
from receipt_dynamo.data._label_edge_case import _LabelEdgeCase
from receipt_dynamo.data._letter import _Letter
from receipt_dynamo.data._line import _Line
from receipt_dynamo.data._ocr_job import _OCRJob
from receipt_dynamo.data._ocr_routing_decision import _OCRRoutingDecision
from receipt_dynamo.data._places_cache import _PlacesCache
from receipt_dynamo.data._queue import _Queue
from receipt_dynamo.data._receipt import _Receipt
from receipt_dynamo.data._receipt_chatgpt_validation import (
    _ReceiptChatGPTValidation,
)
from receipt_dynamo.data._receipt_field import _ReceiptField
from receipt_dynamo.data._receipt_label_analysis import _ReceiptLabelAnalysis
from receipt_dynamo.data._receipt_letter import _ReceiptLetter
from receipt_dynamo.data._receipt_line import _ReceiptLine
from receipt_dynamo.data._receipt_line_item_analysis import (
    _ReceiptLineItemAnalysis,
)
from receipt_dynamo.data._receipt_metadata import _ReceiptMetadata
from receipt_dynamo.data._receipt_section import _ReceiptSection
from receipt_dynamo.data._receipt_structure_analysis import (
    _ReceiptStructureAnalysis,
)
from receipt_dynamo.data._receipt_validation_category import (
    _ReceiptValidationCategory,
)
from receipt_dynamo.data._receipt_validation_result import (
    _ReceiptValidationResult,
)
from receipt_dynamo.data._receipt_validation_summary import (
    _ReceiptValidationSummary,
)
from receipt_dynamo.data._receipt_word import _ReceiptWord
from receipt_dynamo.data._receipt_word_label import _ReceiptWordLabel
from receipt_dynamo.data._receipt_word_label_spatial_analysis import (
    _ReceiptWordLabelSpatialAnalysis,
)
from receipt_dynamo.data._word import _Word

if TYPE_CHECKING:
    from mypy_boto3_dynamodb import DynamoDBClient


class DynamoClient(
    _Image,
    _Line,
    _Word,
    _Letter,
    _Receipt,
    _ReceiptLine,
    _ReceiptWord,
    _ReceiptLetter,
    _Job,
    _JobStatus,
    _JobResource,
    _JobMetric,
    _JobCheckpoint,
    _JobLog,
    _JobDependency,
    _Queue,
    _Instance,
    _PlacesCache,
    _LabelCountCache,
    _ReceiptWordLabel,
    _ReceiptWordLabelSpatialAnalysis,
    _ReceiptField,
    _ReceiptLabelAnalysis,
    _ReceiptStructureAnalysis,
    _ReceiptLineItemAnalysis,
    _ReceiptValidationResult,
    _ReceiptValidationCategory,
    _ReceiptValidationSummary,
    _ReceiptChatGPTValidation,
    _BatchSummary,
    _EmbeddingBatchResult,
    _ReceiptMetadata,
    _CompletionBatchResult,
    _OCRJob,
    _ReceiptSection,
    _OCRRoutingDecision,
    _AIUsageMetric,
    _CompactionLock,
    _CompactionRun,
<<<<<<< HEAD
    _LabelEdgeCase,
=======
>>>>>>> 1189665e
):
    """A class used to represent a DynamoDB client."""

    def __init__(self, table_name: str, region: str = "us-east-1"):
        """Initializes a DynamoClient instance.

        Args:
            table_name (str): The name of the DynamoDB table.
            region (str, optional): The AWS region where the DynamoDB table is
                located. Defaults to "us-east-1".

        Attributes:
            _client (DynamoDBClient): The Boto3 DynamoDB client.
            table_name (str): The name of the DynamoDB table.
        """
        super().__init__()

        self._client: DynamoDBClient = boto3.client(
            "dynamodb", region_name=region
        )
        self.table_name = table_name
        # Ensure the table already exists
        try:
            self._client.describe_table(TableName=self.table_name)
        except self._client.exceptions.ResourceNotFoundException as e:
            raise ValueError(
                f"The table '{self.table_name}' does not exist in region "
                f"'{region}'."
            ) from e<|MERGE_RESOLUTION|>--- conflicted
+++ resolved
@@ -18,7 +18,6 @@
 from receipt_dynamo.data._job_resource import _JobResource
 from receipt_dynamo.data._job_status import _JobStatus
 from receipt_dynamo.data._label_count_cache import _LabelCountCache
-from receipt_dynamo.data._label_edge_case import _LabelEdgeCase
 from receipt_dynamo.data._letter import _Letter
 from receipt_dynamo.data._line import _Line
 from receipt_dynamo.data._ocr_job import _OCRJob
@@ -101,10 +100,6 @@
     _AIUsageMetric,
     _CompactionLock,
     _CompactionRun,
-<<<<<<< HEAD
-    _LabelEdgeCase,
-=======
->>>>>>> 1189665e
 ):
     """A class used to represent a DynamoDB client."""
 
