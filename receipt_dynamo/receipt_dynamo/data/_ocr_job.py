from typing import TYPE_CHECKING, Any, Dict, List, Optional

from botocore.exceptions import ClientError

from receipt_dynamo.constants import OCRStatus
from receipt_dynamo.data._base import DynamoClientProtocol
from receipt_dynamo.data.base_operations import (
    DynamoDBBaseOperations,
    SingleEntityCRUDMixin,
    BatchOperationsMixin,
    TransactionalOperationsMixin,
    handle_dynamodb_errors,
)

if TYPE_CHECKING:
    from receipt_dynamo.data._base import (
        DeleteTypeDef,
        PutRequestTypeDef,
        QueryInputTypeDef,
        TransactWriteItemTypeDef,
        WriteRequestTypeDef,
    )

# These are used at runtime, not just for type checking
from receipt_dynamo.data._base import (
    DeleteTypeDef,
    PutRequestTypeDef,
    TransactWriteItemTypeDef,
    WriteRequestTypeDef,
)
from receipt_dynamo.entities.ocr_job import OCRJob, item_to_ocr_job
from receipt_dynamo.entities.util import assert_valid_uuid
from receipt_dynamo.data.shared_exceptions import (
    DynamoDBAccessError,
    DynamoDBError,
    DynamoDBServerError,
    DynamoDBThroughputError,
    EntityAlreadyExistsError,
    EntityNotFoundError,
    EntityValidationError,
    OperationError,
)


class _OCRJob(
    DynamoDBBaseOperations,
    SingleEntityCRUDMixin,
    BatchOperationsMixin,
    TransactionalOperationsMixin,
):
    @handle_dynamodb_errors("add_ocr_job")
    def add_ocr_job(self, ocr_job: OCRJob):
        """Adds an OCR job to the database

        Args:
            ocr_job (OCRJob): The OCR job to add to the database

        Raises:
            EntityAlreadyExistsError: When a OCR job with the same ID already exists
            EntityValidationError: If ocr_job parameters are invalid
        """
<<<<<<< HEAD
        self._validate_entity(ocr_job, OCRJob, "ocr_job")
        self._add_entity(
            ocr_job,
            condition_expression="attribute_not_exists(PK) AND attribute_not_exists(SK)"
        )
=======
        if ocr_job is None:
            raise ValueError(
                "ocr_job parameter is required and cannot be None."
            )
        if not isinstance(ocr_job, OCRJob):
            raise ValueError(
                "ocr_job must be an instance of the OCRJob class."
            )
        try:
            self._client.put_item(
                TableName=self.table_name,
                Item=ocr_job.to_item(),
                ConditionExpression=(
                    "attribute_not_exists(PK) AND attribute_not_exists(SK)"
                ),
            )
        except ClientError as e:
            error_code = e.response.get("Error", {}).get("Code", "")
            if error_code == "ConditionalCheckFailedException":
                raise ValueError(
                    f"OCR job for Image ID '{ocr_job.image_id}' already exists"
                ) from e
            elif error_code == "ResourceNotFoundException":
                raise RuntimeError(
                    f"Could not add OCR job to DynamoDB: {e}"
                ) from e
            elif error_code == "ProvisionedThroughputExceededException":
                raise RuntimeError(
                    f"Provisioned throughput exceeded: {e}"
                ) from e
            elif error_code == "InternalServerError":
                raise RuntimeError(f"Internal server error: {e}") from e
            else:
                raise RuntimeError(
                    f"Could not add OCR job to DynamoDB: {e}"
                ) from e
>>>>>>> a897ede6

    @handle_dynamodb_errors("add_ocr_jobs")
    def add_ocr_jobs(self, ocr_jobs: list[OCRJob]):
        """Adds a list of OCR jobs to the database

        Args:
            ocr_jobs (list[OCRJob]): The list of OCR jobs to add to the
                database

        Raises:
            EntityValidationError: If ocr_jobs parameters are invalid
        """
        self._validate_entity_list(ocr_jobs, OCRJob, "ocr_jobs")
        # Create write request items for batch operation
        request_items = [
            WriteRequestTypeDef(
                PutRequest=PutRequestTypeDef(Item=job.to_item())
            )
            for job in ocr_jobs
        ]
        self._batch_write_with_retry(request_items)

    @handle_dynamodb_errors("update_ocr_job")
    def update_ocr_job(self, ocr_job: OCRJob):
<<<<<<< HEAD
        """Updates an OCR job in the database
        
        Raises:
            EntityNotFoundError: If the OCR job does not exist
            EntityValidationError: If ocr_job parameters are invalid
        """
        self._validate_entity(ocr_job, OCRJob, "ocr_job")
        self._update_entity(
            ocr_job,
            condition_expression="attribute_exists(PK) AND attribute_exists(SK)"
        )
=======
        """Updates an OCR job in the database"""
        if ocr_job is None:
            raise ValueError("OCR job is required and cannot be None.")
        if not isinstance(ocr_job, OCRJob):
            raise ValueError(
                "OCR job must be an instance of the OCRJob class."
            )
        try:
            self._client.put_item(
                TableName=self.table_name,
                Item=ocr_job.to_item(),
                ConditionExpression=(
                    "attribute_exists(PK) AND attribute_exists(SK)"
                ),
            )
        except ClientError as e:
            error_code = e.response.get("Error", {}).get("Code", "")
            if error_code == "ProvisionedThroughputExceededException":
                raise RuntimeError(
                    f"Provisioned throughput exceeded: {e}"
                ) from e
            elif error_code == "InternalServerError":
                raise RuntimeError(f"Internal server error: {e}") from e
            elif error_code == "AccessDeniedException":
                raise RuntimeError(f"Access denied: {e}") from e
            else:
                raise RuntimeError(f"Error updating OCR job: {e}") from e
>>>>>>> a897ede6

    @handle_dynamodb_errors("get_ocr_job")
    def get_ocr_job(self, image_id: str, job_id: str) -> OCRJob:
        """Gets an OCR job from the database

        Args:
            image_id (str): The image ID of the OCR job
            job_id (str): The job ID of the OCR job

        Returns:
            OCRJob: The OCR job

        Raises:
            ValueError: When the OCR job is not found
        """
        if image_id is None:
            raise ValueError("image_id cannot be None")
        if job_id is None:
            raise ValueError("job_id cannot be None")
        assert_valid_uuid(image_id)
        assert_valid_uuid(job_id)
        try:
            response = self._client.get_item(
                TableName=self.table_name,
                Key={
                    "PK": {"S": f"IMAGE#{image_id}"},
                    "SK": {"S": f"OCR_JOB#{job_id}"},
                },
            )
            if "Item" in response:
                return item_to_ocr_job(response["Item"])
            else:
                raise ValueError(
                    f"OCR job for Image ID '{image_id}' and Job ID '{job_id}' "
                    "does not exist."
                )
        except ClientError as e:
            error_code = e.response.get("Error", {}).get("Code", "")
            if error_code == "ProvisionedThroughputExceededException":
                raise RuntimeError(
                    f"Provisioned throughput exceeded: {e}"
                ) from e
            elif error_code == "InternalServerError":
                raise RuntimeError(f"Internal server error: {e}") from e
            elif error_code == "AccessDeniedException":
                raise RuntimeError(f"Access denied: {e}") from e
            else:
                raise RuntimeError(f"Error getting OCR job: {e}") from e

    @handle_dynamodb_errors("delete_ocr_job")
    def delete_ocr_job(self, ocr_job: OCRJob):
        """Deletes an OCR job from the database

        Args:
            ocr_job (OCRJob): The OCR job to delete
            
        Raises:
            EntityNotFoundError: If the OCR job does not exist
            EntityValidationError: If ocr_job parameters are invalid
        """
<<<<<<< HEAD
        self._validate_entity(ocr_job, OCRJob, "ocr_job")
        self._delete_entity(
            ocr_job,
            condition_expression="attribute_exists(PK)"
        )
=======
        if ocr_job is None:
            raise ValueError("OCR job is required and cannot be None.")
        if not isinstance(ocr_job, OCRJob):
            raise ValueError(
                "OCR job must be an instance of the OCRJob class."
            )
        try:
            self._client.delete_item(
                TableName=self.table_name,
                Key={
                    "PK": {"S": f"IMAGE#{ocr_job.image_id}"},
                    "SK": {"S": f"OCR_JOB#{ocr_job.job_id}"},
                },
                ConditionExpression="attribute_exists(PK)",
            )
        except ClientError as e:
            error_code = e.response.get("Error", {}).get("Code", "")
            if error_code == "ConditionalCheckFailedException":
                raise ValueError(
                    f"OCR job for Image ID '{ocr_job.image_id}' and "
                    f"Job ID '{ocr_job.job_id}' does not exist."
                ) from e
            elif error_code == "ProvisionedThroughputExceededException":
                raise RuntimeError(
                    f"Provisioned throughput exceeded: {e}"
                ) from e
            elif error_code == "InternalServerError":
                raise RuntimeError(f"Internal server error: {e}") from e
            elif error_code == "AccessDeniedException":
                raise RuntimeError(f"Access denied: {e}") from e
            else:
                raise RuntimeError(f"Error deleting OCR job: {e}") from e
>>>>>>> a897ede6

    @handle_dynamodb_errors("delete_ocr_jobs")
    def delete_ocr_jobs(self, ocr_jobs: list[OCRJob]):
        """Deletes a list of OCR jobs from the database

        Args:
            ocr_jobs (list[OCRJob]): The list of OCR jobs to delete
            
        Raises:
            EntityValidationError: If ocr_jobs parameters are invalid
        """
<<<<<<< HEAD
        self._validate_entity_list(ocr_jobs, OCRJob, "ocr_jobs")
        # Create transactional delete items
        transact_items = [
            TransactWriteItemTypeDef(
                Delete=DeleteTypeDef(
                    TableName=self.table_name,
                    Key=job.key,
                    ConditionExpression="attribute_exists(PK) AND attribute_exists(SK)"
=======
        if ocr_jobs is None:
            raise ValueError("ocr_jobs is required and cannot be None.")
        if not isinstance(ocr_jobs, list):
            raise ValueError("ocr_jobs must be a list of OCRJob instances.")
        if not all(isinstance(job, OCRJob) for job in ocr_jobs):
            raise ValueError(
                "All ocr_jobs must be instances of the OCRJob class."
            )
        for i in range(0, len(ocr_jobs), 25):
            chunk = ocr_jobs[i : i + 25]
            transact_items = []
            for item in chunk:
                transact_items.append(
                    TransactWriteItemTypeDef(
                        Delete=DeleteTypeDef(
                            TableName=self.table_name,
                            Key=item.key,
                            ConditionExpression=(
                                "attribute_exists(PK) AND attribute_exists(SK)"
                            ),
                        )
                    )
>>>>>>> a897ede6
                )
            )
            for job in ocr_jobs
        ]
        self._transact_write_with_chunking(transact_items)

    @handle_dynamodb_errors("list_ocr_jobs")
    def list_ocr_jobs(
        self,
        limit: Optional[int] = None,
        last_evaluated_key: Optional[Dict[str, Any]] = None,
    ) -> tuple[list[OCRJob], dict | None]:
        """Lists all OCR jobs from the database

        Args:
            limit (int, optional): The maximum number of OCR jobs to return.
                Defaults to None.
            last_evaluated_key (dict | None, optional): The last evaluated key
                from the previous query. Defaults to None.

        Returns:
            tuple[list[OCRJob], dict | None]: A tuple containing a list of OCR
                jobs and the last evaluated key
        """
        if limit is not None and not isinstance(limit, int):
            raise ValueError("Limit must be an integer")
        if limit is not None and limit <= 0:
            raise ValueError("Limit must be greater than 0")
        if last_evaluated_key is not None:
            if not isinstance(last_evaluated_key, dict):
                raise ValueError("LastEvaluatedKey must be a dictionary")

        jobs: List[OCRJob] = []
        try:
            query_params: QueryInputTypeDef = {
                "TableName": self.table_name,
                "IndexName": "GSITYPE",
                "KeyConditionExpression": "#t = :val",
                "ExpressionAttributeNames": {"#t": "TYPE"},
                "ExpressionAttributeValues": {":val": {"S": "OCR_JOB"}},
            }
            if last_evaluated_key is not None:
                query_params["ExclusiveStartKey"] = last_evaluated_key

            while True:
                if limit is not None:
                    remaining = limit - len(jobs)
                    query_params["Limit"] = remaining

                response = self._client.query(**query_params)
                jobs.extend(
                    [item_to_ocr_job(item) for item in response["Items"]]
                )

                if limit is not None and len(jobs) >= limit:
                    jobs = jobs[:limit]
                    last_evaluated_key = response.get("LastEvaluatedKey", None)
                    break

                if "LastEvaluatedKey" in response:
                    query_params["ExclusiveStartKey"] = response[
                        "LastEvaluatedKey"
                    ]
                else:
                    last_evaluated_key = None
                    break

            return jobs, last_evaluated_key
        except ClientError as e:
            error_code = e.response.get("Error", {}).get("Code", "")
            if error_code == "ProvisionedThroughputExceededException":
                raise RuntimeError(
                    f"Provisioned throughput exceeded: {e}"
                ) from e
            elif error_code == "InternalServerError":
                raise RuntimeError(f"Internal server error: {e}") from e
            elif error_code == "AccessDeniedException":
                raise RuntimeError(f"Access denied: {e}") from e
            else:
                raise RuntimeError(f"Error listing OCR jobs: {e}") from e

    @handle_dynamodb_errors("get_ocr_jobs_by_status")
    def get_ocr_jobs_by_status(
        self,
        status: OCRStatus,
        limit: Optional[int] = None,
        last_evaluated_key: dict | None = None,
    ) -> tuple[list[OCRJob], dict | None]:
        """Gets OCR jobs by status from the database

        Args:
            status (OCRStatus): The status of the OCR jobs to get
            limit (int, optional): The maximum number of OCR jobs to return.
                Defaults to None.
            last_evaluated_key (dict | None, optional): The last evaluated key
                from the previous query. Defaults to None.

        Returns:
            tuple[list[OCRJob], dict | None]: A tuple containing a list of OCR
                jobs and the last evaluated key
        """
        if status is None:
            raise ValueError("status cannot be None")
        if not isinstance(status, OCRStatus):
            raise ValueError("Status must be a OCRStatus instance.")
        if limit is not None and not isinstance(limit, int):
            raise ValueError("Limit must be an integer")
        if limit is not None and limit <= 0:
            raise ValueError("Limit must be greater than 0")
        if last_evaluated_key is not None:
            if not isinstance(last_evaluated_key, dict):
                raise ValueError("LastEvaluatedKey must be a dictionary")

        jobs: List[OCRJob] = []
        try:
            query_params: QueryInputTypeDef = {
                "TableName": self.table_name,
                "IndexName": "GSI1",
                "KeyConditionExpression": "#t = :val",
                "ExpressionAttributeNames": {"#t": "GSI1PK"},
                "ExpressionAttributeValues": {
                    ":val": {"S": f"OCR_JOB_STATUS#{status.value}"}
                },
            }
            if last_evaluated_key is not None:
                query_params["ExclusiveStartKey"] = last_evaluated_key

            while True:
                if limit is not None:
                    remaining = limit - len(jobs)
                    query_params["Limit"] = remaining

                response = self._client.query(**query_params)
                jobs.extend(
                    [item_to_ocr_job(item) for item in response["Items"]]
                )

                if limit is not None and len(jobs) >= limit:
                    jobs = jobs[:limit]
                    last_evaluated_key = response.get("LastEvaluatedKey", None)
                    break

                if "LastEvaluatedKey" in response:
                    query_params["ExclusiveStartKey"] = response[
                        "LastEvaluatedKey"
                    ]
                else:
                    last_evaluated_key = None
                    break

            return jobs, last_evaluated_key
        except ClientError as e:
            error_code = e.response.get("Error", {}).get("Code", "")
            if error_code == "ProvisionedThroughputExceededException":
                raise RuntimeError(
                    f"Provisioned throughput exceeded: {e}"
                ) from e
            elif error_code == "InternalServerError":
                raise RuntimeError(f"Internal server error: {e}") from e
            elif error_code == "AccessDeniedException":
                raise RuntimeError(f"Access denied: {e}") from e
            else:
                raise RuntimeError(
                    f"Error getting OCR jobs by status: {e}"
                ) from e<|MERGE_RESOLUTION|>--- conflicted
+++ resolved
@@ -59,50 +59,11 @@
             EntityAlreadyExistsError: When a OCR job with the same ID already exists
             EntityValidationError: If ocr_job parameters are invalid
         """
-<<<<<<< HEAD
         self._validate_entity(ocr_job, OCRJob, "ocr_job")
         self._add_entity(
             ocr_job,
             condition_expression="attribute_not_exists(PK) AND attribute_not_exists(SK)"
         )
-=======
-        if ocr_job is None:
-            raise ValueError(
-                "ocr_job parameter is required and cannot be None."
-            )
-        if not isinstance(ocr_job, OCRJob):
-            raise ValueError(
-                "ocr_job must be an instance of the OCRJob class."
-            )
-        try:
-            self._client.put_item(
-                TableName=self.table_name,
-                Item=ocr_job.to_item(),
-                ConditionExpression=(
-                    "attribute_not_exists(PK) AND attribute_not_exists(SK)"
-                ),
-            )
-        except ClientError as e:
-            error_code = e.response.get("Error", {}).get("Code", "")
-            if error_code == "ConditionalCheckFailedException":
-                raise ValueError(
-                    f"OCR job for Image ID '{ocr_job.image_id}' already exists"
-                ) from e
-            elif error_code == "ResourceNotFoundException":
-                raise RuntimeError(
-                    f"Could not add OCR job to DynamoDB: {e}"
-                ) from e
-            elif error_code == "ProvisionedThroughputExceededException":
-                raise RuntimeError(
-                    f"Provisioned throughput exceeded: {e}"
-                ) from e
-            elif error_code == "InternalServerError":
-                raise RuntimeError(f"Internal server error: {e}") from e
-            else:
-                raise RuntimeError(
-                    f"Could not add OCR job to DynamoDB: {e}"
-                ) from e
->>>>>>> a897ede6
 
     @handle_dynamodb_errors("add_ocr_jobs")
     def add_ocr_jobs(self, ocr_jobs: list[OCRJob]):
@@ -127,7 +88,6 @@
 
     @handle_dynamodb_errors("update_ocr_job")
     def update_ocr_job(self, ocr_job: OCRJob):
-<<<<<<< HEAD
         """Updates an OCR job in the database
         
         Raises:
@@ -139,35 +99,6 @@
             ocr_job,
             condition_expression="attribute_exists(PK) AND attribute_exists(SK)"
         )
-=======
-        """Updates an OCR job in the database"""
-        if ocr_job is None:
-            raise ValueError("OCR job is required and cannot be None.")
-        if not isinstance(ocr_job, OCRJob):
-            raise ValueError(
-                "OCR job must be an instance of the OCRJob class."
-            )
-        try:
-            self._client.put_item(
-                TableName=self.table_name,
-                Item=ocr_job.to_item(),
-                ConditionExpression=(
-                    "attribute_exists(PK) AND attribute_exists(SK)"
-                ),
-            )
-        except ClientError as e:
-            error_code = e.response.get("Error", {}).get("Code", "")
-            if error_code == "ProvisionedThroughputExceededException":
-                raise RuntimeError(
-                    f"Provisioned throughput exceeded: {e}"
-                ) from e
-            elif error_code == "InternalServerError":
-                raise RuntimeError(f"Internal server error: {e}") from e
-            elif error_code == "AccessDeniedException":
-                raise RuntimeError(f"Access denied: {e}") from e
-            else:
-                raise RuntimeError(f"Error updating OCR job: {e}") from e
->>>>>>> a897ede6
 
     @handle_dynamodb_errors("get_ocr_job")
     def get_ocr_job(self, image_id: str, job_id: str) -> OCRJob:
@@ -228,46 +159,11 @@
             EntityNotFoundError: If the OCR job does not exist
             EntityValidationError: If ocr_job parameters are invalid
         """
-<<<<<<< HEAD
         self._validate_entity(ocr_job, OCRJob, "ocr_job")
         self._delete_entity(
             ocr_job,
             condition_expression="attribute_exists(PK)"
         )
-=======
-        if ocr_job is None:
-            raise ValueError("OCR job is required and cannot be None.")
-        if not isinstance(ocr_job, OCRJob):
-            raise ValueError(
-                "OCR job must be an instance of the OCRJob class."
-            )
-        try:
-            self._client.delete_item(
-                TableName=self.table_name,
-                Key={
-                    "PK": {"S": f"IMAGE#{ocr_job.image_id}"},
-                    "SK": {"S": f"OCR_JOB#{ocr_job.job_id}"},
-                },
-                ConditionExpression="attribute_exists(PK)",
-            )
-        except ClientError as e:
-            error_code = e.response.get("Error", {}).get("Code", "")
-            if error_code == "ConditionalCheckFailedException":
-                raise ValueError(
-                    f"OCR job for Image ID '{ocr_job.image_id}' and "
-                    f"Job ID '{ocr_job.job_id}' does not exist."
-                ) from e
-            elif error_code == "ProvisionedThroughputExceededException":
-                raise RuntimeError(
-                    f"Provisioned throughput exceeded: {e}"
-                ) from e
-            elif error_code == "InternalServerError":
-                raise RuntimeError(f"Internal server error: {e}") from e
-            elif error_code == "AccessDeniedException":
-                raise RuntimeError(f"Access denied: {e}") from e
-            else:
-                raise RuntimeError(f"Error deleting OCR job: {e}") from e
->>>>>>> a897ede6
 
     @handle_dynamodb_errors("delete_ocr_jobs")
     def delete_ocr_jobs(self, ocr_jobs: list[OCRJob]):
@@ -279,7 +175,6 @@
         Raises:
             EntityValidationError: If ocr_jobs parameters are invalid
         """
-<<<<<<< HEAD
         self._validate_entity_list(ocr_jobs, OCRJob, "ocr_jobs")
         # Create transactional delete items
         transact_items = [
@@ -288,30 +183,6 @@
                     TableName=self.table_name,
                     Key=job.key,
                     ConditionExpression="attribute_exists(PK) AND attribute_exists(SK)"
-=======
-        if ocr_jobs is None:
-            raise ValueError("ocr_jobs is required and cannot be None.")
-        if not isinstance(ocr_jobs, list):
-            raise ValueError("ocr_jobs must be a list of OCRJob instances.")
-        if not all(isinstance(job, OCRJob) for job in ocr_jobs):
-            raise ValueError(
-                "All ocr_jobs must be instances of the OCRJob class."
-            )
-        for i in range(0, len(ocr_jobs), 25):
-            chunk = ocr_jobs[i : i + 25]
-            transact_items = []
-            for item in chunk:
-                transact_items.append(
-                    TransactWriteItemTypeDef(
-                        Delete=DeleteTypeDef(
-                            TableName=self.table_name,
-                            Key=item.key,
-                            ConditionExpression=(
-                                "attribute_exists(PK) AND attribute_exists(SK)"
-                            ),
-                        )
-                    )
->>>>>>> a897ede6
                 )
             )
             for job in ocr_jobs
