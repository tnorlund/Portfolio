from typing import TYPE_CHECKING, Any, Dict, List, Optional, Tuple

from botocore.exceptions import ClientError

from receipt_dynamo.constants import ValidationStatus
<<<<<<< HEAD
from receipt_dynamo.data._base import DynamoClientProtocol
from receipt_dynamo.data.base_operations import (
    DynamoDBBaseOperations,
    SingleEntityCRUDMixin,
    BatchOperationsMixin,
    TransactionalOperationsMixin,
    handle_dynamodb_errors,
)

if TYPE_CHECKING:
    from receipt_dynamo.data._base import (
        PutRequestTypeDef,
        QueryInputTypeDef,
        WriteRequestTypeDef,
    )

# These are used at runtime, not just for type checking
from receipt_dynamo.data._base import PutRequestTypeDef, WriteRequestTypeDef
=======
from receipt_dynamo.data._base import (
    DynamoClientProtocol,
    PutRequestTypeDef,
    WriteRequestTypeDef,
)
>>>>>>> a897ede6
from receipt_dynamo.data.shared_exceptions import (
    BatchOperationError,
    DynamoDBAccessError,
    DynamoDBError,
    DynamoDBServerError,
    DynamoDBThroughputError,
    EntityAlreadyExistsError,
    EntityNotFoundError,
    EntityValidationError,
    OperationError,
)
from receipt_dynamo.entities.completion_batch_result import (
    CompletionBatchResult,
    item_to_completion_batch_result,
)

if TYPE_CHECKING:
    from receipt_dynamo.data._base import QueryInputTypeDef


def validate_last_evaluated_key(lek: Dict[str, Any]) -> None:
    """Validate that a LastEvaluatedKey has the required DynamoDB format.

    Args:
        lek: The LastEvaluatedKey dictionary to validate.

    Raises:
        ValueError: If the key format is invalid or missing required fields.
    """
    required_keys = {"PK", "SK"}
    if not required_keys.issubset(lek.keys()):
        raise ValueError(
            f"LastEvaluatedKey must contain keys: {required_keys}"
        )
    for key in required_keys:
        if not isinstance(lek[key], dict) or "S" not in lek[key]:
            raise ValueError(
                f"LastEvaluatedKey[{key}] must be a dict containing a key 'S'"
            )


class _CompletionBatchResult(
    DynamoDBBaseOperations,
    SingleEntityCRUDMixin,
    BatchOperationsMixin,
    TransactionalOperationsMixin,
):
    @handle_dynamodb_errors("add_completion_batch_result")
    def add_completion_batch_result(
        self, result: CompletionBatchResult
    ) -> None:
        """Add a new completion batch result to DynamoDB.

        Args:
            result: The CompletionBatchResult to add.

        Raises:
            EntityAlreadyExistsError: If the result already exists
            EntityValidationError: If result parameters are invalid
        """
        self._validate_entity(result, CompletionBatchResult, "result")
        self._add_entity(
            result,
            condition_expression="attribute_not_exists(PK)"
        )

    @handle_dynamodb_errors("add_completion_batch_results")
    def add_completion_batch_results(
        self, results: List[CompletionBatchResult]
    ):
        """Add multiple completion batch results to DynamoDB in batches.

        Args:
            results: List of CompletionBatchResult instances to add.

        Raises:
            ValueError: If results is None, empty, or contains invalid items.
            BatchOperationError: If any batch operation fails.
        """
        if not isinstance(results, list) or not all(
            isinstance(r, CompletionBatchResult) for r in results
        ):
            raise ValueError(
                "Must provide a list of CompletionBatchResult instances."
            )
        for i in range(0, len(results), 25):
            chunk = results[i : i + 25]
            request_items = [
                WriteRequestTypeDef(
                    PutRequest=PutRequestTypeDef(Item=r.to_item())
                )
                for r in chunk
            ]
            response = self._client.batch_write_item(
                RequestItems={self.table_name: request_items}
            )
            unprocessed = response.get("UnprocessedItems", {})
            while unprocessed.get(self.table_name):
                response = self._client.batch_write_item(
                    RequestItems=unprocessed
                )
                unprocessed = response.get("UnprocessedItems", {})

    @handle_dynamodb_errors("update_completion_batch_result")
    def update_completion_batch_result(
        self, result: CompletionBatchResult
    ) -> None:
        if result is None or not isinstance(result, CompletionBatchResult):
            raise ValueError("Must provide a CompletionBatchResult instance.")
        try:
            self._client.put_item(
                TableName=self.table_name,
                Item=result.to_item(),
                ConditionExpression="attribute_exists(PK)",
            )
        except ClientError as e:
            raise OperationError(
                f"Could not update completion batch result: {e}"
            ) from e

    @handle_dynamodb_errors("delete_completion_batch_result")
    def delete_completion_batch_result(
        self, result: CompletionBatchResult
    ) -> None:
        if result is None or not isinstance(result, CompletionBatchResult):
            raise ValueError("Must provide a CompletionBatchResult instance.")
        try:
            self._client.delete_item(
                TableName=self.table_name,
                Key=result.key,
                ConditionExpression="attribute_exists(PK)",
            )
        except ClientError as e:
            raise OperationError(
                f"Could not delete completion batch result: {e}"
            ) from e

    @handle_dynamodb_errors("get_completion_batch_result")
    def get_completion_batch_result(
        self,
        batch_id: str,
        receipt_id: int,
        line_id: int,
        word_id: int,
        label: str,
    ) -> CompletionBatchResult:
        try:
            response = self._client.get_item(
                TableName=self.table_name,
                Key={
                    "PK": {"S": f"BATCH#{batch_id}"},
                    "SK": {
                        "S": (
                            f"RESULT#RECEIPT#{receipt_id}#LINE#{line_id}"
                            f"#WORD#{word_id}#LABEL#{label}"
                        )
                    },
                },
            )
            if "Item" not in response:
                raise ValueError("Completion batch result not found.")
            return item_to_completion_batch_result(response["Item"])
        except ClientError as e:
            raise OperationError(
                f"Could not retrieve completion batch result: {e}"
            ) from e

    @handle_dynamodb_errors("list_completion_batch_results")
    def list_completion_batch_results(
        self,
        limit: Optional[int] = None,
        last_evaluated_key: Optional[Dict[str, Any]] = None,
    ) -> Tuple[List[CompletionBatchResult], Optional[dict]]:
        if limit is not None and (not isinstance(limit, int) or limit <= 0):
            raise ValueError("limit must be a positive integer.")
        if last_evaluated_key is not None:
            validate_last_evaluated_key(last_evaluated_key)

        results: List[CompletionBatchResult] = []
        try:
            query_params: QueryInputTypeDef = {
                "TableName": self.table_name,
                "IndexName": "GSITYPE",
                "KeyConditionExpression": "#t = :val",
                "ExpressionAttributeNames": {"#t": "TYPE"},
                "ExpressionAttributeValues": {
                    ":val": {"S": "COMPLETION_BATCH_RESULT"}
                },
            }
            if last_evaluated_key:
                query_params["ExclusiveStartKey"] = last_evaluated_key

            while True:
                if limit is not None:
                    query_params["Limit"] = limit - len(results)

                response = self._client.query(**query_params)
                results.extend(
                    item_to_completion_batch_result(item)
                    for item in response["Items"]
                )

                if limit and len(results) >= limit:
                    return results[:limit], response.get("LastEvaluatedKey")
                if "LastEvaluatedKey" in response:
                    query_params["ExclusiveStartKey"] = response[
                        "LastEvaluatedKey"
                    ]
                else:
                    return results, None
        except ClientError as e:
            raise BatchOperationError(
                f"Error listing completion batch results: {e}"
            ) from e

    @handle_dynamodb_errors("get_completion_batch_results_by_status")
    def get_completion_batch_results_by_status(
        self,
        status: str,
        limit: Optional[int] = None,
        last_evaluated_key: Optional[Dict[str, Any]] = None,
    ) -> Tuple[List[CompletionBatchResult], Optional[dict]]:
        if status not in [s.value for s in ValidationStatus]:
            raise ValueError("Invalid status.")
        if last_evaluated_key:
            validate_last_evaluated_key(last_evaluated_key)

        results: List[CompletionBatchResult] = []
        query_params: QueryInputTypeDef = {
            "TableName": self.table_name,
            "IndexName": "GSI2",
            "KeyConditionExpression": "GSI2SK = :val",
            "ExpressionAttributeValues": {":val": {"S": f"STATUS#{status}"}},
        }
        if last_evaluated_key:
            query_params["ExclusiveStartKey"] = last_evaluated_key

        while True:
            if limit:
                query_params["Limit"] = limit - len(results)

            response = self._client.query(**query_params)
            results.extend(
                item_to_completion_batch_result(item)
                for item in response["Items"]
            )

            if limit and len(results) >= limit:
                return results[:limit], response.get("LastEvaluatedKey")
            if "LastEvaluatedKey" in response:
                query_params["ExclusiveStartKey"] = response[
                    "LastEvaluatedKey"
                ]
            else:
                return results, None

    @handle_dynamodb_errors("get_completion_batch_results_by_label_target")
    def get_completion_batch_results_by_label_target(
        self,
        label_target: str,
        limit: Optional[int] = None,
        last_evaluated_key: Optional[Dict[str, Any]] = None,
    ) -> Tuple[List[CompletionBatchResult], Optional[dict]]:
        if not isinstance(label_target, str):
            raise ValueError("label_target must be a string.")
        if last_evaluated_key:
            validate_last_evaluated_key(last_evaluated_key)

        results: List[CompletionBatchResult] = []
        query_params: QueryInputTypeDef = {
            "TableName": self.table_name,
            "IndexName": "GSI1",
            "KeyConditionExpression": "GSI1PK = :pk",
            "ExpressionAttributeValues": {
                ":pk": {"S": f"LABEL_TARGET#{label_target}"}
            },
        }
        if last_evaluated_key:
            query_params["ExclusiveStartKey"] = last_evaluated_key

        while True:
            if limit:
                query_params["Limit"] = limit - len(results)
            response = self._client.query(**query_params)
            results.extend(
                item_to_completion_batch_result(item)
                for item in response["Items"]
            )
            if limit and len(results) >= limit:
                return results[:limit], response.get("LastEvaluatedKey")
            if "LastEvaluatedKey" in response:
                query_params["ExclusiveStartKey"] = response[
                    "LastEvaluatedKey"
                ]
            else:
                return results, None

    @handle_dynamodb_errors("get_completion_batch_results_by_receipt")
    def get_completion_batch_results_by_receipt(
        self,
        receipt_id: int,
        limit: Optional[int] = None,
        last_evaluated_key: Optional[Dict[str, Any]] = None,
    ) -> Tuple[List[CompletionBatchResult], Optional[dict]]:
        if not isinstance(receipt_id, int) or receipt_id <= 0:
            raise ValueError("receipt_id must be a positive integer")
        if last_evaluated_key:
            validate_last_evaluated_key(last_evaluated_key)

        results: List[CompletionBatchResult] = []
        query_params: QueryInputTypeDef = {
            "TableName": self.table_name,
            "IndexName": "GSI3",
            "KeyConditionExpression": "GSI3PK = :pk",
            "ExpressionAttributeValues": {
                ":pk": {"S": f"RECEIPT#{receipt_id}"}
            },
        }
        if last_evaluated_key:
            query_params["ExclusiveStartKey"] = last_evaluated_key

        while True:
            if limit:
                query_params["Limit"] = limit - len(results)
            response = self._client.query(**query_params)
            results.extend(
                item_to_completion_batch_result(item)
                for item in response["Items"]
            )
            if limit and len(results) >= limit:
                return results[:limit], response.get("LastEvaluatedKey")
            if "LastEvaluatedKey" in response:
                query_params["ExclusiveStartKey"] = response[
                    "LastEvaluatedKey"
                ]
            else:
                return results, None<|MERGE_RESOLUTION|>--- conflicted
+++ resolved
@@ -3,7 +3,6 @@
 from botocore.exceptions import ClientError
 
 from receipt_dynamo.constants import ValidationStatus
-<<<<<<< HEAD
 from receipt_dynamo.data._base import DynamoClientProtocol
 from receipt_dynamo.data.base_operations import (
     DynamoDBBaseOperations,
@@ -22,13 +21,6 @@
 
 # These are used at runtime, not just for type checking
 from receipt_dynamo.data._base import PutRequestTypeDef, WriteRequestTypeDef
-=======
-from receipt_dynamo.data._base import (
-    DynamoClientProtocol,
-    PutRequestTypeDef,
-    WriteRequestTypeDef,
-)
->>>>>>> a897ede6
 from receipt_dynamo.data.shared_exceptions import (
     BatchOperationError,
     DynamoDBAccessError,
