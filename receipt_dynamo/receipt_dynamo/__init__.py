--- conflicted
+++ resolved
@@ -4,15 +4,10 @@
 
 __version__ = "0.2.0"
 
+# Additional exports that might not be in entities.__all__
 # Import all entities
 from receipt_dynamo.entities import *  # noqa: F401, F403
-<<<<<<< HEAD
-
-# Additional exports that might not be in entities.__all__
 from receipt_dynamo.entities import (
-=======
-from receipt_dynamo.entities import (  # Additional exports that might not be in entities.__all__
->>>>>>> 03b9855a
     ContentPattern,
     ReceiptSection,
     SpatialPattern,
