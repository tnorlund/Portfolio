--- conflicted
+++ resolved
@@ -249,10 +249,7 @@
             job_id=item.get("jobId", {}).get("S"),
             batch_id=item.get("batchId", {}).get("S"),
             github_pr=(int(item["githubPR"]["N"]) if "githubPR" in item else None),
-<<<<<<< HEAD
-=======
             environment=item.get("environment", {}).get("S"),
->>>>>>> 9d197543
             error=item.get("error", {}).get("S"),
             metadata=(
                 cls._from_dynamodb_value(item["metadata"]) if "metadata" in item else {}
