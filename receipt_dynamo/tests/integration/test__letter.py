"""
Integration tests for Letter operations in DynamoDB.

This module tests the Letter-related methods of DynamoClient, including
add, get, update, delete, and list operations. It follows the perfect
test patterns established in test__receipt.py, test__image.py, and
test__word.py.
"""

from typing import Any, Dict, List

import boto3
import pytest
from botocore.exceptions import ClientError

from receipt_dynamo import DynamoClient, Letter
from receipt_dynamo.data.shared_exceptions import (
    DynamoDBError,
    DynamoDBServerError,
    DynamoDBThroughputError,
<<<<<<< HEAD
=======
    EntityAlreadyExistsError,
>>>>>>> 033912bc
    EntityNotFoundError,
    EntityValidationError,
    OperationError,
)

# =============================================================================
# TEST DATA AND FIXTURES
# =============================================================================

CORRECT_LETTER_PARAMS: Dict[str, Any] = {
    "image_id": "3f52804b-2fad-4e00-92c8-b593da3a8ed3",
    "line_id": 1,
    "word_id": 1,
    "letter_id": 1,
    "text": "0",
    "bounding_box": {
        "height": 0.022867568333804766,
        "width": 0.08688726243285705,
        "x": 0.4454336178993411,
        "y": 0.9167082877754368,
    },
    "top_right": {"x": 0.5323208803321982, "y": 0.930772983660083},
    "top_left": {"x": 0.44837726707985254, "y": 0.9395758561092415},
    "bottom_right": {"x": 0.5293772311516867, "y": 0.9167082877754368},
    "bottom_left": {"x": 0.4454336178993411, "y": 0.9255111602245953},
    "angle_degrees": -5.986527,
    "angle_radians": -0.1044846,
    "confidence": 1,
}

ERROR_SCENARIOS = [
    (
        "ProvisionedThroughputExceededException",
        DynamoDBThroughputError,
        "Throughput exceeded",
    ),
    ("InternalServerError", DynamoDBServerError, "DynamoDB server error"),
    (
        "ResourceNotFoundException",
        OperationError,
        "DynamoDB resource not found",
    ),
    ("AccessDeniedException", DynamoDBError, "DynamoDB error"),
    ("UnknownException", DynamoDBError, "DynamoDB error"),
]


@pytest.fixture(name="example_letter")
def _example_letter() -> Letter:
    """Provides a sample Letter for testing."""
    return Letter(**CORRECT_LETTER_PARAMS)


@pytest.fixture(name="dynamodb_client")
def _dynamodb_client(dynamodb_table: str) -> DynamoClient:
    """Provides a DynamoClient instance."""
    return DynamoClient(dynamodb_table)


@pytest.fixture(name="batch_letters")
def _batch_letters() -> List[Letter]:
    """Provides a list of letters for batch testing."""
    letters = []
    base_params = CORRECT_LETTER_PARAMS.copy()

<<<<<<< HEAD
    # Create letters across different words
    for word_id in range(1, 11):  # 10 words
        for letter_id in range(1, 11):  # 10 letters per word
            letter_params = base_params.copy()
            letter_params.update(
                {
                    "word_id": word_id,
                    "letter_id": letter_id,
                    "text": chr(ord("A") + (letter_id - 1) % 26),  # A-Z
                }
            )
            letters.append(Letter(**letter_params))
=======
    # Create letters across different words and lines
    for line_id in range(1, 11):  # 10 lines
        for word_id in range(1, 11):  # 10 words per line
            for letter_id in range(1, 6):  # 5 letters per word
                letter_params = base_params.copy()
                letter_params.update(
                    {
                        "line_id": line_id,
                        "word_id": word_id,
                        "letter_id": letter_id,
                        "text": chr(ord("A") + (letter_id - 1) % 26),
                    }
                )
                letters.append(Letter(**letter_params))
>>>>>>> 033912bc

    return letters


# =============================================================================
# BASIC CRUD OPERATIONS
# =============================================================================
<<<<<<< HEAD


@pytest.mark.integration
class TestLetterBasicOperations:
    """Test basic CRUD operations for letters."""

    def test_add_letter_success(
        self, dynamodb_client: DynamoClient, example_letter: Letter
    ) -> None:
        """Test successful addition of a letter."""
        # Act
        dynamodb_client.add_letter(example_letter)

        # Assert - verify through get
        retrieved = dynamodb_client.get_letter(
            example_letter.image_id,
            example_letter.line_id,
            example_letter.word_id,
            example_letter.letter_id,
        )
        assert retrieved == example_letter

        # Also verify through direct DynamoDB check
        response = boto3.client("dynamodb", region_name="us-east-1").get_item(
            TableName=dynamodb_client.table_name,
            Key=example_letter.key,
        )
        assert "Item" in response
        assert response["Item"] == example_letter.to_item()

    def test_add_letter_duplicate_raises_error(
        self, dynamodb_client: DynamoClient, example_letter: Letter
    ) -> None:
        """Test that adding a duplicate letter raises EntityValidationError."""
        # Arrange
        dynamodb_client.add_letter(example_letter)

        # Act & Assert
        with pytest.raises(
            EntityValidationError, match="letter already exists"
        ):
            dynamodb_client.add_letter(example_letter)

    def test_get_letter_success(
        self, dynamodb_client: DynamoClient, example_letter: Letter
    ) -> None:
        """Test successful retrieval of a letter."""
        # Arrange
        dynamodb_client.add_letter(example_letter)

        # Act
        retrieved = dynamodb_client.get_letter(
            example_letter.image_id,
            example_letter.line_id,
            example_letter.word_id,
            example_letter.letter_id,
        )

        # Assert
        assert retrieved == example_letter

    def test_get_letter_not_found(
        self, dynamodb_client: DynamoClient
    ) -> None:
        """Test get letter raises EntityNotFoundError when not found."""
        with pytest.raises(EntityNotFoundError, match="not found"):
            dynamodb_client.get_letter(
                "3f52804b-2fad-4e00-92c8-b593da3a8ed3", 1, 1, 999
            )

    def test_update_letter_success(
        self, dynamodb_client: DynamoClient, example_letter: Letter
    ) -> None:
        """Test successful update of a letter."""
        # Arrange
        dynamodb_client.add_letter(example_letter)

        # Act - modify and update
        example_letter.text = "X"
        example_letter.confidence = 0.95
        dynamodb_client.update_letter(example_letter)

        # Assert
        retrieved = dynamodb_client.get_letter(
            example_letter.image_id,
            example_letter.line_id,
            example_letter.word_id,
            example_letter.letter_id,
        )
        assert retrieved.text == "X"
        assert retrieved.confidence == 0.95

    def test_update_letter_not_found(
        self, dynamodb_client: DynamoClient, example_letter: Letter
    ) -> None:
        """Test update letter raises EntityNotFoundError when not found."""
        with pytest.raises(EntityNotFoundError, match="not found"):
            dynamodb_client.update_letter(example_letter)

    def test_delete_letter_success(
        self, dynamodb_client: DynamoClient, example_letter: Letter
    ) -> None:
        """Test successful deletion of a letter."""
        # Arrange
        dynamodb_client.add_letter(example_letter)

        # Act
        dynamodb_client.delete_letter(
            example_letter.image_id,
            example_letter.line_id,
            example_letter.word_id,
            example_letter.letter_id,
        )

        # Assert
        with pytest.raises(EntityNotFoundError):
            dynamodb_client.get_letter(
                example_letter.image_id,
                example_letter.line_id,
                example_letter.word_id,
                example_letter.letter_id,
            )

    def test_delete_letter_not_found(
        self, dynamodb_client: DynamoClient
    ) -> None:
        """Test delete non-existent letter raises EntityNotFoundError."""
        with pytest.raises(EntityNotFoundError, match="not found"):
            dynamodb_client.delete_letter(
                "3f52804b-2fad-4e00-92c8-b593da3a8ed3", 1, 1, 999
            )


# =============================================================================
# BATCH OPERATIONS
# =============================================================================


@pytest.mark.integration
class TestLetterBatchOperations:
    """Test batch operations for letters."""

    def test_add_letters_success(
        self, dynamodb_client: DynamoClient
    ) -> None:
        """Test successful batch addition of letters."""
        # Arrange
        letters = [
            Letter(**CORRECT_LETTER_PARAMS),
            Letter(**{**CORRECT_LETTER_PARAMS, "letter_id": 2, "text": "1"}),
            Letter(**{**CORRECT_LETTER_PARAMS, "letter_id": 3, "text": "2"}),
        ]

        # Act
        dynamodb_client.add_letters(letters)

        # Assert
        for letter in letters:
            retrieved = dynamodb_client.get_letter(
                letter.image_id,
                letter.line_id,
                letter.word_id,
                letter.letter_id
            )
            assert retrieved == letter

    def test_add_letters_large_batch(
        self, dynamodb_client: DynamoClient, batch_letters: List[Letter]
    ) -> None:
        """Test adding a large batch of letters (100 items)."""
        # Act
        dynamodb_client.add_letters(batch_letters)

        # Assert - spot check a few
        for i in [0, 50, 99]:
            letter = batch_letters[i]
            retrieved = dynamodb_client.get_letter(
                letter.image_id,
                letter.line_id,
                letter.word_id,
                letter.letter_id
            )
            assert retrieved == letter

    def test_delete_letters_from_word(
        self, dynamodb_client: DynamoClient
    ) -> None:
        """Test deleting all letters from a specific word."""
        # Arrange - add letters to multiple words
        word1_letters = [
            Letter(**{**CORRECT_LETTER_PARAMS, "word_id": 1, "letter_id": 1}),
            Letter(**{**CORRECT_LETTER_PARAMS, "word_id": 1, "letter_id": 2}),
        ]
        word2_letters = [
            Letter(**{**CORRECT_LETTER_PARAMS, "word_id": 2, "letter_id": 1}),
            Letter(**{**CORRECT_LETTER_PARAMS, "word_id": 2, "letter_id": 2}),
        ]

        dynamodb_client.add_letters(word1_letters + word2_letters)

=======


@pytest.mark.integration
class TestLetterBasicOperations:
    """Test basic CRUD operations for letters."""

    def test_add_letter_success(
        self, dynamodb_client: DynamoClient, example_letter: Letter
    ) -> None:
        """Test successful addition of a letter."""
        # Act
        dynamodb_client.add_letter(example_letter)

        # Assert - verify through get
        retrieved = dynamodb_client.get_letter(
            example_letter.image_id,
            example_letter.line_id,
            example_letter.word_id,
            example_letter.letter_id,
        )
        assert retrieved == example_letter

        # Also verify through direct DynamoDB check
        response = boto3.client("dynamodb", region_name="us-east-1").get_item(
            TableName=dynamodb_client.table_name,
            Key=example_letter.key,
        )
        assert "Item" in response
        assert response["Item"] == example_letter.to_item()

    def test_add_letter_duplicate_raises_error(
        self, dynamodb_client: DynamoClient, example_letter: Letter
    ) -> None:
        """Test that adding a duplicate letter raises EntityValidationError."""
        # Arrange
        dynamodb_client.add_letter(example_letter)

        # Act & Assert
        with pytest.raises(
            EntityAlreadyExistsError, match="letter already exists"
        ):
            dynamodb_client.add_letter(example_letter)

    def test_get_letter_success(
        self, dynamodb_client: DynamoClient, example_letter: Letter
    ) -> None:
        """Test successful retrieval of a letter."""
        # Arrange
        dynamodb_client.add_letter(example_letter)

        # Act
        retrieved = dynamodb_client.get_letter(
            example_letter.image_id,
            example_letter.line_id,
            example_letter.word_id,
            example_letter.letter_id,
        )

        # Assert
        assert retrieved == example_letter

    def test_get_letter_not_found(
        self, dynamodb_client: DynamoClient
    ) -> None:
        """Test get letter raises EntityNotFoundError when not found."""
        with pytest.raises(EntityNotFoundError, match="not found"):
            dynamodb_client.get_letter(
                "3f52804b-2fad-4e00-92c8-b593da3a8ed3", 1, 1, 999
            )

    def test_update_letter_success(
        self, dynamodb_client: DynamoClient, example_letter: Letter
    ) -> None:
        """Test successful update of a letter."""
        # Arrange
        dynamodb_client.add_letter(example_letter)

        # Act - modify and update
        example_letter.text = "X"
        example_letter.confidence = 0.95
        dynamodb_client.update_letter(example_letter)

        # Assert
        retrieved = dynamodb_client.get_letter(
            example_letter.image_id,
            example_letter.line_id,
            example_letter.word_id,
            example_letter.letter_id,
        )
        assert retrieved.text == "X"
        assert retrieved.confidence == 0.95

    def test_update_letter_not_found(
        self, dynamodb_client: DynamoClient, example_letter: Letter
    ) -> None:
        """Test update letter raises EntityNotFoundError when not found."""
        with pytest.raises(EntityNotFoundError, match="not found"):
            dynamodb_client.update_letter(example_letter)

    def test_delete_letter_success(
        self, dynamodb_client: DynamoClient, example_letter: Letter
    ) -> None:
        """Test successful deletion of a letter."""
        # Arrange
        dynamodb_client.add_letter(example_letter)

        # Act
        dynamodb_client.delete_letter(
            example_letter.image_id,
            example_letter.line_id,
            example_letter.word_id,
            example_letter.letter_id,
        )

        # Assert
        with pytest.raises(EntityNotFoundError):
            dynamodb_client.get_letter(
                example_letter.image_id,
                example_letter.line_id,
                example_letter.word_id,
                example_letter.letter_id,
            )

    def test_delete_letter_not_found(
        self, dynamodb_client: DynamoClient
    ) -> None:
        """Test delete non-existent letter raises EntityNotFoundError."""
        with pytest.raises(EntityNotFoundError, match="not found"):
            dynamodb_client.delete_letter(
                "3f52804b-2fad-4e00-92c8-b593da3a8ed3", 1, 1, 999
            )


# =============================================================================
# BATCH OPERATIONS
# =============================================================================


@pytest.mark.integration
class TestLetterBatchOperations:
    """Test batch operations for letters."""

    def test_add_letters_success(
        self, dynamodb_client: DynamoClient
    ) -> None:
        """Test successful batch addition of letters."""
        # Arrange
        letters = [
            Letter(**CORRECT_LETTER_PARAMS),
            Letter(
                **{**CORRECT_LETTER_PARAMS, "letter_id": 2, "text": "1"}
            ),
            Letter(
                **{**CORRECT_LETTER_PARAMS, "letter_id": 3, "text": "2"}
            ),
        ]

        # Act
        dynamodb_client.add_letters(letters)

        # Assert
        for letter in letters:
            retrieved = dynamodb_client.get_letter(
                letter.image_id,
                letter.line_id,
                letter.word_id,
                letter.letter_id,
            )
            assert retrieved == letter

    def test_add_letters_large_batch(
        self, dynamodb_client: DynamoClient, batch_letters: List[Letter]
    ) -> None:
        """Test adding a large batch of letters (500 items)."""
        # Act
        dynamodb_client.add_letters(batch_letters)

        # Assert - spot check a few
        for i in [0, 250, 499]:
            letter = batch_letters[i]
            retrieved = dynamodb_client.get_letter(
                letter.image_id,
                letter.line_id,
                letter.word_id,
                letter.letter_id,
            )
            assert retrieved == letter

    def test_delete_letters_success(
        self, dynamodb_client: DynamoClient
    ) -> None:
        """Test successful batch deletion of letters."""
        # Arrange
        letters = [
            Letter(**CORRECT_LETTER_PARAMS),
            Letter(
                **{**CORRECT_LETTER_PARAMS, "letter_id": 2, "text": "1"}
            ),
        ]
        dynamodb_client.add_letters(letters)

        # Act
        dynamodb_client.delete_letters(letters)

        # Assert
        for letter in letters:
            with pytest.raises(EntityNotFoundError):
                dynamodb_client.get_letter(
                    letter.image_id,
                    letter.line_id,
                    letter.word_id,
                    letter.letter_id,
                )

    def test_delete_letters_from_word(
        self, dynamodb_client: DynamoClient
    ) -> None:
        """Test deleting all letters from a specific word."""
        # Arrange - add letters to multiple words
        word1_letters = [
            Letter(**CORRECT_LETTER_PARAMS),
            Letter(
                **{**CORRECT_LETTER_PARAMS, "letter_id": 2, "text": "1"}
            ),
        ]
        word2_letters = [
            Letter(
                **{
                    **CORRECT_LETTER_PARAMS,
                    "word_id": 2,
                    "letter_id": 1,
                    "text": "A",
                }
            ),
            Letter(
                **{
                    **CORRECT_LETTER_PARAMS,
                    "word_id": 2,
                    "letter_id": 2,
                    "text": "B",
                }
            ),
        ]

        dynamodb_client.add_letters(word1_letters + word2_letters)

>>>>>>> 033912bc
        # Act - delete only word 1 letters
        dynamodb_client.delete_letters_from_word(
            CORRECT_LETTER_PARAMS["image_id"], 1, 1
        )
<<<<<<< HEAD

        # Assert - word 1 letters deleted, word 2 letters remain
        for letter in word1_letters:
            with pytest.raises(EntityNotFoundError):
                dynamodb_client.get_letter(
                    letter.image_id,
                    letter.line_id,
                    letter.word_id,
                    letter.letter_id
                )

        for letter in word2_letters:
=======

        # Assert - word 1 letters deleted, word 2 letters remain
        for letter in word1_letters:
            with pytest.raises(EntityNotFoundError):
                dynamodb_client.get_letter(
                    letter.image_id,
                    letter.line_id,
                    letter.word_id,
                    letter.letter_id,
                )

        for letter in word2_letters:
            retrieved = dynamodb_client.get_letter(
                letter.image_id,
                letter.line_id,
                letter.word_id,
                letter.letter_id,
            )
            assert retrieved == letter

    def test_update_letters_success(
        self, dynamodb_client: DynamoClient
    ) -> None:
        """Test successful batch update of letters."""
        # Arrange
        letters = [
            Letter(**CORRECT_LETTER_PARAMS),
            Letter(**{**CORRECT_LETTER_PARAMS, "letter_id": 2, "text": "1"}),
        ]
        dynamodb_client.add_letters(letters)

        # Act - modify and update
        letters[0].text = "X"
        letters[1].text = "Y"
        dynamodb_client.update_letters(letters)

        # Assert
        for letter in letters:
>>>>>>> 033912bc
            retrieved = dynamodb_client.get_letter(
                letter.image_id,
                letter.line_id,
                letter.word_id,
                letter.letter_id
            )
<<<<<<< HEAD
            assert retrieved == letter


# =============================================================================
# LIST AND QUERY OPERATIONS
=======
            assert retrieved.text == letter.text


# =============================================================================
# ADVANCED OPERATIONS
>>>>>>> 033912bc
# =============================================================================


@pytest.mark.integration
<<<<<<< HEAD
class TestLetterListOperations:
    """Test list and query operations for letters."""

    def test_list_letters_empty(
        self, dynamodb_client: DynamoClient
    ) -> None:
        """Test listing letters when table is empty."""
        letters, last_key = dynamodb_client.list_letters()
        assert letters == []
        assert last_key is None

    def test_list_letters_success(
        self, dynamodb_client: DynamoClient
    ) -> None:
        """Test listing all letters."""
=======
class TestLetterAdvancedOperations:
    """Test advanced letter operations."""

    def test_get_letters_by_keys_success(
        self, dynamodb_client: DynamoClient
    ) -> None:
        """Test successful retrieval of letters by keys."""
>>>>>>> 033912bc
        # Arrange
        letters = [
            Letter(**CORRECT_LETTER_PARAMS),
            Letter(**{**CORRECT_LETTER_PARAMS, "letter_id": 2, "text": "1"}),
        ]
        dynamodb_client.add_letters(letters)

        # Act
<<<<<<< HEAD
=======
        keys = [letter.key for letter in letters]
        retrieved_letters = dynamodb_client.get_letters(keys)

        # Assert
        assert len(retrieved_letters) == 2
        assert set(l.letter_id for l in retrieved_letters) == {1, 2}

    def test_get_letters_invalid_keys(
        self, dynamodb_client: DynamoClient
    ) -> None:
        """Test that get_letters validates key structure."""
        # Test missing PK
        with pytest.raises(
            EntityValidationError, match="Keys must contain 'PK' and 'SK'"
        ):
            dynamodb_client.get_letters(
                [{"SK": {"S": "LINE#00001#WORD#00001#LETTER#00001"}}]
            )

        # Test wrong PK prefix
        with pytest.raises(
            EntityValidationError, match="PK must start with 'IMAGE#'"
        ):
            dynamodb_client.get_letters([
                {
                    "PK": {"S": "FOO#00001"},
                    "SK": {"S": "LINE#00001#WORD#00001#LETTER#00001"},
                }
            ])

        # Test SK missing LETTER
        with pytest.raises(
            EntityValidationError, match="SK must contain 'LETTER'"
        ):
            dynamodb_client.get_letters([
                {
                    "PK": {"S": "IMAGE#00001"},
                    "SK": {"S": "LINE#00001#WORD#00001#FOO#00001"},
                }
            ])


# =============================================================================
# LIST AND QUERY OPERATIONS
# =============================================================================


@pytest.mark.integration
class TestLetterListOperations:
    """Test list and query operations for letters."""

    def test_list_letters_empty(
        self, dynamodb_client: DynamoClient
    ) -> None:
        """Test listing letters when table is empty."""
        letters, last_key = dynamodb_client.list_letters()
        assert letters == []
        assert last_key is None

    def test_list_letters_success(
        self, dynamodb_client: DynamoClient
    ) -> None:
        """Test listing all letters."""
        # Arrange
        letters = [
            Letter(**CORRECT_LETTER_PARAMS),
            Letter(
                **{**CORRECT_LETTER_PARAMS, "letter_id": 2, "text": "1"}
            ),
        ]
        dynamodb_client.add_letters(letters)

        # Act
>>>>>>> 033912bc
        retrieved_letters, last_key = dynamodb_client.list_letters()

        # Assert
        assert len(retrieved_letters) == 2
        assert set(l.letter_id for l in retrieved_letters) == {1, 2}
        assert last_key is None

    def test_list_letters_with_pagination(
        self, dynamodb_client: DynamoClient
    ) -> None:
        """Test listing letters with pagination."""
        # Arrange - add 10 letters
        letters = []
        for i in range(10):
            letter_params = CORRECT_LETTER_PARAMS.copy()
            letter_params["letter_id"] = i + 1
            letter_params["text"] = str(i)
            letters.append(Letter(**letter_params))
        dynamodb_client.add_letters(letters)

        # Act - get first page
        page1, last_key1 = dynamodb_client.list_letters(limit=5)
        assert len(page1) == 5
        assert last_key1 is not None

        # Act - get second page
        page2, last_key2 = dynamodb_client.list_letters(
            limit=5, last_evaluated_key=last_key1
        )
        assert len(page2) == 5
        assert last_key2 is None

        # Verify all letters retrieved
        all_retrieved = page1 + page2
        assert len(all_retrieved) == 10

    def test_list_letters_from_word_success(
        self, dynamodb_client: DynamoClient
    ) -> None:
        """Test listing letters from a specific word."""
        # Arrange - add letters to different words
<<<<<<< HEAD
        word1_letters = [
            Letter(**CORRECT_LETTER_PARAMS),
            Letter(**{**CORRECT_LETTER_PARAMS, "letter_id": 2, "text": "1"}),
        ]
=======
        word1_letter1 = Letter(**CORRECT_LETTER_PARAMS)
        word1_letter2 = Letter(
            **{**CORRECT_LETTER_PARAMS, "letter_id": 2, "text": "1"}
        )
>>>>>>> 033912bc
        word2_letter = Letter(
            **{
                **CORRECT_LETTER_PARAMS,
                "word_id": 2,
                "letter_id": 1,
<<<<<<< HEAD
                "text": "2",
            }
        )

        dynamodb_client.add_letters(word1_letters + [word2_letter])

        # Act
        retrieved_letters = dynamodb_client.list_letters_from_word(
=======
                "text": "A",
            }
        )

        dynamodb_client.add_letters(
            [word1_letter1, word1_letter2, word2_letter]
        )

        # Act
        word1_letters = dynamodb_client.list_letters_from_word(
>>>>>>> 033912bc
            CORRECT_LETTER_PARAMS["image_id"], 1, 1
        )

        # Assert
<<<<<<< HEAD
        assert len(retrieved_letters) == 2
        # Sort by letter_id for consistent comparison
        retrieved_letters.sort(key=lambda x: x.letter_id)
        word1_letters.sort(key=lambda x: x.letter_id)
        assert retrieved_letters == word1_letters
=======
        assert len(word1_letters) == 2
        assert word1_letter1 in word1_letters
        assert word1_letter2 in word1_letters
        assert word2_letter not in word1_letters
>>>>>>> 033912bc

    def test_list_letters_from_word_empty(
        self, dynamodb_client: DynamoClient
    ) -> None:
        """Test listing letters from a word with no letters."""
        letters = dynamodb_client.list_letters_from_word(
<<<<<<< HEAD
            "3f52804b-2fad-4e00-92c8-b593da3a8ed3", 1, 999
=======
            "3f52804b-2fad-4e00-92c8-b593da3a8ed3", 1, 1
>>>>>>> 033912bc
        )
        assert letters == []


# =============================================================================
# VALIDATION TESTS
# =============================================================================


@pytest.mark.integration
class TestLetterValidation:
    """Test validation for letter operations."""

    def test_add_letter_none_raises_error(
        self, dynamodb_client: DynamoClient
    ) -> None:
        """Test that adding None raises OperationError."""
        with pytest.raises(OperationError, match="letter cannot be None"):
            dynamodb_client.add_letter(None)  # type: ignore

    def test_add_letter_wrong_type_raises_error(
        self, dynamodb_client: DynamoClient
    ) -> None:
        """Test that adding wrong type raises OperationError."""
        with pytest.raises(
            OperationError, match="letter must be an instance of Letter"
        ):
            dynamodb_client.add_letter("not-a-letter")  # type: ignore

    def test_add_letters_none_raises_error(
        self, dynamodb_client: DynamoClient
    ) -> None:
<<<<<<< HEAD
        """Test that adding None list raises ValueError."""
        with pytest.raises(ValueError, match="letters cannot be None"):
=======
        """Test that adding None list raises OperationError."""
        with pytest.raises(OperationError, match="letters cannot be None"):
>>>>>>> 033912bc
            dynamodb_client.add_letters(None)  # type: ignore

    def test_add_letters_not_list_raises_error(
        self, dynamodb_client: DynamoClient
    ) -> None:
<<<<<<< HEAD
        """Test that adding non-list raises ValueError."""
        with pytest.raises(ValueError, match="letters must be a list"):
=======
        """Test that adding non-list raises OperationError."""
        with pytest.raises(OperationError, match="letters must be a list"):
>>>>>>> 033912bc
            dynamodb_client.add_letters("not-a-list")  # type: ignore

    def test_add_letters_wrong_item_type_raises_error(
        self, dynamodb_client: DynamoClient, example_letter: Letter
    ) -> None:
<<<<<<< HEAD
        """Test that adding list with wrong item type raises ValueError."""
        with pytest.raises(
            ValueError,
=======
        """Test that adding list with wrong item type raises OperationError."""
        with pytest.raises(
            OperationError,
>>>>>>> 033912bc
            match="letters must be a list of Letter instances",
        ):
            dynamodb_client.add_letters(
                [example_letter, "not-a-letter"]  # type: ignore
            )

    def test_get_letter_invalid_uuid_raises_error(
        self, dynamodb_client: DynamoClient
    ) -> None:
        """Test that invalid UUID raises OperationError."""
        with pytest.raises(
            OperationError, match="uuid must be a valid UUIDv4"
        ):
            dynamodb_client.get_letter("invalid-uuid", 1, 1, 1)

    def test_delete_letter_invalid_uuid_raises_error(
        self, dynamodb_client: DynamoClient
    ) -> None:
        """Test that delete with invalid UUID raises OperationError."""
        with pytest.raises(
            OperationError, match="uuid must be a valid UUIDv4"
        ):
            dynamodb_client.delete_letter("invalid-uuid", 1, 1, 1)

    def test_update_letter_validation_errors(
        self, dynamodb_client: DynamoClient
    ) -> None:
        """Test update_letter validation error handling."""
        # None parameter
        with pytest.raises(OperationError, match="letter cannot be None"):
            dynamodb_client.update_letter(None)  # type: ignore

        # Wrong type parameter
        with pytest.raises(
            OperationError, match="letter must be an instance of Letter"
        ):
            dynamodb_client.update_letter("not-a-letter")  # type: ignore

<<<<<<< HEAD
=======
    def test_update_letters_validation_errors(
        self, dynamodb_client: DynamoClient, example_letter: Letter
    ) -> None:
        """Test update_letters validation error handling."""
        # None parameter
        with pytest.raises(OperationError, match="letters cannot be None"):
            dynamodb_client.update_letters(None)  # type: ignore

        # Non-list parameter
        with pytest.raises(OperationError, match="letters must be a list"):
            dynamodb_client.update_letters("not-a-list")  # type: ignore

        # Wrong item types
        with pytest.raises(
            OperationError, match="letters must be a list of Letter instances"
        ):
            dynamodb_client.update_letters(
                [example_letter, "not-a-letter"]  # type: ignore
            )

>>>>>>> 033912bc

# =============================================================================
# ERROR HANDLING TESTS
# =============================================================================


@pytest.mark.integration
class TestLetterErrorHandling:
    """Test error handling for letter operations."""

    @pytest.mark.parametrize(
        "error_code,expected_exception,expected_message",
        ERROR_SCENARIOS,
    )
<<<<<<< HEAD
    def test_add_letter_error_handling(  # pylint: disable=too-many-arguments,too-many-positional-arguments
=======
    def test_add_letter_error_handling(  # pylint: disable=too-many-positional-arguments
>>>>>>> 033912bc
        self,
        dynamodb_client: DynamoClient,
        example_letter: Letter,
        error_code: str,
        expected_exception: type,
        expected_message: str,
        mocker,
    ) -> None:
        """Test error handling for add_letter operation."""
        # Mock the put_item to raise specific error
        mocker.patch.object(
            dynamodb_client._client,  # pylint: disable=protected-access
            "put_item",
            side_effect=ClientError(
                {
                    "Error": {
                        "Code": error_code,
                        "Message": f"Mocked {error_code}",
                    }
                },
                "PutItem",
            ),
        )

        # Act & Assert
        with pytest.raises(expected_exception, match=expected_message):
            dynamodb_client.add_letter(example_letter)

    @pytest.mark.parametrize(
        "error_code,expected_exception,expected_message",
        ERROR_SCENARIOS,
    )
<<<<<<< HEAD
    def test_get_letter_error_handling(  # pylint: disable=too-many-arguments,too-many-positional-arguments
=======
    def test_get_letter_error_handling(  # pylint: disable=too-many-positional-arguments
>>>>>>> 033912bc
        self,
        dynamodb_client: DynamoClient,
        error_code: str,
        expected_exception: type,
        expected_message: str,
        mocker,
    ) -> None:
        """Test error handling for get_letter operation."""
        # Mock the get_item to raise specific error
        mocker.patch.object(
            dynamodb_client._client,  # pylint: disable=protected-access
            "get_item",
            side_effect=ClientError(
                {
                    "Error": {
                        "Code": error_code,
                        "Message": f"Mocked {error_code}",
                    }
                },
                "GetItem",
            ),
        )

        # Act & Assert
        with pytest.raises(expected_exception, match=expected_message):
            dynamodb_client.get_letter(
                "3f52804b-2fad-4e00-92c8-b593da3a8ed3", 1, 1, 1
            )

    @pytest.mark.parametrize(
        "error_code,expected_exception,expected_message",
        ERROR_SCENARIOS,
    )
<<<<<<< HEAD
    def test_update_letter_error_handling(  # pylint: disable=too-many-arguments,too-many-positional-arguments
=======
    def test_delete_letter_error_handling(  # pylint: disable=too-many-positional-arguments
        self,
        dynamodb_client: DynamoClient,
        error_code: str,
        expected_exception: type,
        expected_message: str,
        mocker,
    ) -> None:
        """Test error handling for delete_letter operation."""
        # Mock the delete_item to raise specific error
        mocker.patch.object(
            dynamodb_client._client,  # pylint: disable=protected-access
            "delete_item",
            side_effect=ClientError(
                {
                    "Error": {
                        "Code": error_code,
                        "Message": f"Mocked {error_code}",
                    }
                },
                "DeleteItem",
            ),
        )

        # Act & Assert
        with pytest.raises(expected_exception, match=expected_message):
            dynamodb_client.delete_letter(
                "3f52804b-2fad-4e00-92c8-b593da3a8ed3", 1, 1, 1
            )

    @pytest.mark.parametrize(
        "error_code,expected_exception,expected_message",
        ERROR_SCENARIOS,
    )
    def test_update_letter_error_handling(  # pylint: disable=too-many-positional-arguments
>>>>>>> 033912bc
        self,
        dynamodb_client: DynamoClient,
        example_letter: Letter,
        error_code: str,
        expected_exception: type,
        expected_message: str,
        mocker,
    ) -> None:
        """Test error handling for update_letter operation."""
        # Mock the put_item to raise specific error
        mocker.patch.object(
            dynamodb_client._client,  # pylint: disable=protected-access
            "put_item",
            side_effect=ClientError(
                {
                    "Error": {
                        "Code": error_code,
                        "Message": f"Mocked {error_code}",
                    }
                },
                "PutItem",
            ),
        )

        # Act & Assert
        with pytest.raises(expected_exception, match=expected_message):
            dynamodb_client.update_letter(example_letter)

    def test_update_letter_conditional_check_failed(
        self, dynamodb_client: DynamoClient, example_letter: Letter, mocker
    ) -> None:
        """Test update_letter when letter doesn't exist."""
        mocker.patch.object(
            dynamodb_client._client,  # pylint: disable=protected-access
            "put_item",
            side_effect=ClientError(
                {
                    "Error": {
                        "Code": "ConditionalCheckFailedException",
                        "Message": "The letter does not exist",
                    }
                },
                "PutItem",
            ),
        )

        with pytest.raises(EntityNotFoundError, match="not found"):
            dynamodb_client.update_letter(example_letter)

<<<<<<< HEAD
=======
    @pytest.mark.parametrize(
        "error_code,expected_exception,expected_message",
        ERROR_SCENARIOS,
    )
    def test_update_letters_error_handling(  # pylint: disable=too-many-positional-arguments
        self,
        dynamodb_client: DynamoClient,
        example_letter: Letter,
        error_code: str,
        expected_exception: type,
        expected_message: str,
        mocker,
    ) -> None:
        """Test error handling for update_letters operation."""
        # Mock the transact_write_items to raise specific error
        mocker.patch.object(
            dynamodb_client._client,  # pylint: disable=protected-access
            "transact_write_items",
            side_effect=ClientError(
                {
                    "Error": {
                        "Code": error_code,
                        "Message": f"Mocked {error_code}",
                    }
                },
                "TransactWriteItems",
            ),
        )

        # Act & Assert
        with pytest.raises(expected_exception, match=expected_message):
            dynamodb_client.update_letters([example_letter])

    def test_update_letters_conditional_check_failed(
        self, dynamodb_client: DynamoClient, example_letter: Letter, mocker
    ) -> None:
        """Test update_letters when letter doesn't exist."""
        mocker.patch.object(
            dynamodb_client._client,  # pylint: disable=protected-access
            "transact_write_items",
            side_effect=ClientError(
                {
                    "Error": {
                        "Code": "ConditionalCheckFailedException",
                        "Message": "One or more letters do not exist",
                    }
                },
                "TransactWriteItems",
            ),
        )

        with pytest.raises(EntityNotFoundError, match="not found"):
            dynamodb_client.update_letters([example_letter])

>>>>>>> 033912bc

# =============================================================================
# SPECIAL CASES AND EDGE CASES
# =============================================================================


@pytest.mark.integration
class TestLetterSpecialCases:
    """Test special cases and edge cases for letter operations."""

    def test_letter_with_special_characters(
        self, dynamodb_client: DynamoClient
    ) -> None:
        """Test handling letters with special characters."""
        # Arrange
<<<<<<< HEAD
        special_texts = ["@", "#", "$", "!", "?", "&"]
        letters = []

        for i, text in enumerate(special_texts):
            letter_params = CORRECT_LETTER_PARAMS.copy()
            letter_params.update({"letter_id": i + 1, "text": text})
=======
        special_chars = ["@", "#", "$", "%", "&", "*", "(", ")", "!", "?"]
        letters = []

        for i, char in enumerate(special_chars):
            letter_params = CORRECT_LETTER_PARAMS.copy()
            letter_params.update({"letter_id": i + 1, "text": char})
>>>>>>> 033912bc
            letters.append(Letter(**letter_params))

        # Act
        dynamodb_client.add_letters(letters)

        # Assert
        retrieved, _ = dynamodb_client.list_letters()
<<<<<<< HEAD
        assert len(retrieved) == len(special_texts)
        retrieved_texts = {l.text for l in retrieved}
        assert retrieved_texts == set(special_texts)
=======
        assert len(retrieved) == len(special_chars)
        retrieved_chars = {l.text for l in retrieved}
        assert retrieved_chars == set(special_chars)
>>>>>>> 033912bc

    def test_letter_with_unicode_text(
        self, dynamodb_client: DynamoClient
    ) -> None:
        """Test handling letters with unicode characters."""
        # Arrange
<<<<<<< HEAD
        unicode_texts = ["é", "ñ", "ü", "京", "🌟", "α"]
        letters = []

        for i, text in enumerate(unicode_texts):
            letter_params = CORRECT_LETTER_PARAMS.copy()
            letter_params.update({"letter_id": i + 1, "text": text})
=======
        unicode_chars = ["α", "β", "γ", "中", "文", "😀", "🚀"]
        letters = []

        for i, char in enumerate(unicode_chars):
            letter_params = CORRECT_LETTER_PARAMS.copy()
            letter_params.update({"letter_id": i + 1, "text": char})
>>>>>>> 033912bc
            letters.append(Letter(**letter_params))

        # Act
        dynamodb_client.add_letters(letters)

        # Assert
        for letter in letters:
            retrieved = dynamodb_client.get_letter(
                letter.image_id,
                letter.line_id,
                letter.word_id,
<<<<<<< HEAD
                letter.letter_id
=======
                letter.letter_id,
>>>>>>> 033912bc
            )
            assert retrieved.text == letter.text

    def test_letter_boundary_values(
        self, dynamodb_client: DynamoClient
    ) -> None:
        """Test letters with boundary values for numeric fields."""
<<<<<<< HEAD
        # Test with very small confidence
=======
        # Test with very small confidence (must be > 0)
>>>>>>> 033912bc
        letter_params = CORRECT_LETTER_PARAMS.copy()
        letter_params["confidence"] = 0.01
        letter1 = Letter(**letter_params)

        # Test with maximum confidence
        letter_params["letter_id"] = 2
        letter_params["confidence"] = 1.0
        letter2 = Letter(**letter_params)

        # Test with large IDs
        letter_params["letter_id"] = 99999
<<<<<<< HEAD
        letter_params["word_id"] = 99999
        letter_params["line_id"] = 99999
=======
        letter_params["line_id"] = 99999
        letter_params["word_id"] = 99999
>>>>>>> 033912bc
        letter3 = Letter(**letter_params)

        # Act
        dynamodb_client.add_letters([letter1, letter2, letter3])

        # Assert
        for letter in [letter1, letter2, letter3]:
            retrieved = dynamodb_client.get_letter(
                letter.image_id,
                letter.line_id,
                letter.word_id,
<<<<<<< HEAD
                letter.letter_id
=======
                letter.letter_id,
>>>>>>> 033912bc
            )
            assert retrieved == letter

    def test_concurrent_letter_operations(
        self, dynamodb_client: DynamoClient, example_letter: Letter
    ) -> None:
        """Test that concurrent operations are handled correctly."""
        # This tests the conditional checks in DynamoDB
        # Add the letter
        dynamodb_client.add_letter(example_letter)

        # Try to add again (should fail)
<<<<<<< HEAD
        with pytest.raises(EntityValidationError):
=======
        with pytest.raises(EntityAlreadyExistsError):
>>>>>>> 033912bc
            dynamodb_client.add_letter(example_letter)

        # Update should succeed
        example_letter.text = "Z"
        dynamodb_client.update_letter(example_letter)

        # Delete should succeed
        dynamodb_client.delete_letter(
            example_letter.image_id,
            example_letter.line_id,
            example_letter.word_id,
            example_letter.letter_id,
        )

        # Update after delete should fail
        with pytest.raises(EntityNotFoundError):
            dynamodb_client.update_letter(example_letter)<|MERGE_RESOLUTION|>--- conflicted
+++ resolved
@@ -18,10 +18,7 @@
     DynamoDBError,
     DynamoDBServerError,
     DynamoDBThroughputError,
-<<<<<<< HEAD
-=======
     EntityAlreadyExistsError,
->>>>>>> 033912bc
     EntityNotFoundError,
     EntityValidationError,
     OperationError,
@@ -87,20 +84,6 @@
     letters = []
     base_params = CORRECT_LETTER_PARAMS.copy()
 
-<<<<<<< HEAD
-    # Create letters across different words
-    for word_id in range(1, 11):  # 10 words
-        for letter_id in range(1, 11):  # 10 letters per word
-            letter_params = base_params.copy()
-            letter_params.update(
-                {
-                    "word_id": word_id,
-                    "letter_id": letter_id,
-                    "text": chr(ord("A") + (letter_id - 1) % 26),  # A-Z
-                }
-            )
-            letters.append(Letter(**letter_params))
-=======
     # Create letters across different words and lines
     for line_id in range(1, 11):  # 10 lines
         for word_id in range(1, 11):  # 10 words per line
@@ -115,7 +98,6 @@
                     }
                 )
                 letters.append(Letter(**letter_params))
->>>>>>> 033912bc
 
     return letters
 
@@ -123,208 +105,6 @@
 # =============================================================================
 # BASIC CRUD OPERATIONS
 # =============================================================================
-<<<<<<< HEAD
-
-
-@pytest.mark.integration
-class TestLetterBasicOperations:
-    """Test basic CRUD operations for letters."""
-
-    def test_add_letter_success(
-        self, dynamodb_client: DynamoClient, example_letter: Letter
-    ) -> None:
-        """Test successful addition of a letter."""
-        # Act
-        dynamodb_client.add_letter(example_letter)
-
-        # Assert - verify through get
-        retrieved = dynamodb_client.get_letter(
-            example_letter.image_id,
-            example_letter.line_id,
-            example_letter.word_id,
-            example_letter.letter_id,
-        )
-        assert retrieved == example_letter
-
-        # Also verify through direct DynamoDB check
-        response = boto3.client("dynamodb", region_name="us-east-1").get_item(
-            TableName=dynamodb_client.table_name,
-            Key=example_letter.key,
-        )
-        assert "Item" in response
-        assert response["Item"] == example_letter.to_item()
-
-    def test_add_letter_duplicate_raises_error(
-        self, dynamodb_client: DynamoClient, example_letter: Letter
-    ) -> None:
-        """Test that adding a duplicate letter raises EntityValidationError."""
-        # Arrange
-        dynamodb_client.add_letter(example_letter)
-
-        # Act & Assert
-        with pytest.raises(
-            EntityValidationError, match="letter already exists"
-        ):
-            dynamodb_client.add_letter(example_letter)
-
-    def test_get_letter_success(
-        self, dynamodb_client: DynamoClient, example_letter: Letter
-    ) -> None:
-        """Test successful retrieval of a letter."""
-        # Arrange
-        dynamodb_client.add_letter(example_letter)
-
-        # Act
-        retrieved = dynamodb_client.get_letter(
-            example_letter.image_id,
-            example_letter.line_id,
-            example_letter.word_id,
-            example_letter.letter_id,
-        )
-
-        # Assert
-        assert retrieved == example_letter
-
-    def test_get_letter_not_found(
-        self, dynamodb_client: DynamoClient
-    ) -> None:
-        """Test get letter raises EntityNotFoundError when not found."""
-        with pytest.raises(EntityNotFoundError, match="not found"):
-            dynamodb_client.get_letter(
-                "3f52804b-2fad-4e00-92c8-b593da3a8ed3", 1, 1, 999
-            )
-
-    def test_update_letter_success(
-        self, dynamodb_client: DynamoClient, example_letter: Letter
-    ) -> None:
-        """Test successful update of a letter."""
-        # Arrange
-        dynamodb_client.add_letter(example_letter)
-
-        # Act - modify and update
-        example_letter.text = "X"
-        example_letter.confidence = 0.95
-        dynamodb_client.update_letter(example_letter)
-
-        # Assert
-        retrieved = dynamodb_client.get_letter(
-            example_letter.image_id,
-            example_letter.line_id,
-            example_letter.word_id,
-            example_letter.letter_id,
-        )
-        assert retrieved.text == "X"
-        assert retrieved.confidence == 0.95
-
-    def test_update_letter_not_found(
-        self, dynamodb_client: DynamoClient, example_letter: Letter
-    ) -> None:
-        """Test update letter raises EntityNotFoundError when not found."""
-        with pytest.raises(EntityNotFoundError, match="not found"):
-            dynamodb_client.update_letter(example_letter)
-
-    def test_delete_letter_success(
-        self, dynamodb_client: DynamoClient, example_letter: Letter
-    ) -> None:
-        """Test successful deletion of a letter."""
-        # Arrange
-        dynamodb_client.add_letter(example_letter)
-
-        # Act
-        dynamodb_client.delete_letter(
-            example_letter.image_id,
-            example_letter.line_id,
-            example_letter.word_id,
-            example_letter.letter_id,
-        )
-
-        # Assert
-        with pytest.raises(EntityNotFoundError):
-            dynamodb_client.get_letter(
-                example_letter.image_id,
-                example_letter.line_id,
-                example_letter.word_id,
-                example_letter.letter_id,
-            )
-
-    def test_delete_letter_not_found(
-        self, dynamodb_client: DynamoClient
-    ) -> None:
-        """Test delete non-existent letter raises EntityNotFoundError."""
-        with pytest.raises(EntityNotFoundError, match="not found"):
-            dynamodb_client.delete_letter(
-                "3f52804b-2fad-4e00-92c8-b593da3a8ed3", 1, 1, 999
-            )
-
-
-# =============================================================================
-# BATCH OPERATIONS
-# =============================================================================
-
-
-@pytest.mark.integration
-class TestLetterBatchOperations:
-    """Test batch operations for letters."""
-
-    def test_add_letters_success(
-        self, dynamodb_client: DynamoClient
-    ) -> None:
-        """Test successful batch addition of letters."""
-        # Arrange
-        letters = [
-            Letter(**CORRECT_LETTER_PARAMS),
-            Letter(**{**CORRECT_LETTER_PARAMS, "letter_id": 2, "text": "1"}),
-            Letter(**{**CORRECT_LETTER_PARAMS, "letter_id": 3, "text": "2"}),
-        ]
-
-        # Act
-        dynamodb_client.add_letters(letters)
-
-        # Assert
-        for letter in letters:
-            retrieved = dynamodb_client.get_letter(
-                letter.image_id,
-                letter.line_id,
-                letter.word_id,
-                letter.letter_id
-            )
-            assert retrieved == letter
-
-    def test_add_letters_large_batch(
-        self, dynamodb_client: DynamoClient, batch_letters: List[Letter]
-    ) -> None:
-        """Test adding a large batch of letters (100 items)."""
-        # Act
-        dynamodb_client.add_letters(batch_letters)
-
-        # Assert - spot check a few
-        for i in [0, 50, 99]:
-            letter = batch_letters[i]
-            retrieved = dynamodb_client.get_letter(
-                letter.image_id,
-                letter.line_id,
-                letter.word_id,
-                letter.letter_id
-            )
-            assert retrieved == letter
-
-    def test_delete_letters_from_word(
-        self, dynamodb_client: DynamoClient
-    ) -> None:
-        """Test deleting all letters from a specific word."""
-        # Arrange - add letters to multiple words
-        word1_letters = [
-            Letter(**{**CORRECT_LETTER_PARAMS, "word_id": 1, "letter_id": 1}),
-            Letter(**{**CORRECT_LETTER_PARAMS, "word_id": 1, "letter_id": 2}),
-        ]
-        word2_letters = [
-            Letter(**{**CORRECT_LETTER_PARAMS, "word_id": 2, "letter_id": 1}),
-            Letter(**{**CORRECT_LETTER_PARAMS, "word_id": 2, "letter_id": 2}),
-        ]
-
-        dynamodb_client.add_letters(word1_letters + word2_letters)
-
-=======
 
 
 @pytest.mark.integration
@@ -571,25 +351,10 @@
 
         dynamodb_client.add_letters(word1_letters + word2_letters)
 
->>>>>>> 033912bc
         # Act - delete only word 1 letters
         dynamodb_client.delete_letters_from_word(
             CORRECT_LETTER_PARAMS["image_id"], 1, 1
         )
-<<<<<<< HEAD
-
-        # Assert - word 1 letters deleted, word 2 letters remain
-        for letter in word1_letters:
-            with pytest.raises(EntityNotFoundError):
-                dynamodb_client.get_letter(
-                    letter.image_id,
-                    letter.line_id,
-                    letter.word_id,
-                    letter.letter_id
-                )
-
-        for letter in word2_letters:
-=======
 
         # Assert - word 1 letters deleted, word 2 letters remain
         for letter in word1_letters:
@@ -628,47 +393,21 @@
 
         # Assert
         for letter in letters:
->>>>>>> 033912bc
             retrieved = dynamodb_client.get_letter(
                 letter.image_id,
                 letter.line_id,
                 letter.word_id,
                 letter.letter_id
             )
-<<<<<<< HEAD
-            assert retrieved == letter
-
-
-# =============================================================================
-# LIST AND QUERY OPERATIONS
-=======
             assert retrieved.text == letter.text
 
 
 # =============================================================================
 # ADVANCED OPERATIONS
->>>>>>> 033912bc
 # =============================================================================
 
 
 @pytest.mark.integration
-<<<<<<< HEAD
-class TestLetterListOperations:
-    """Test list and query operations for letters."""
-
-    def test_list_letters_empty(
-        self, dynamodb_client: DynamoClient
-    ) -> None:
-        """Test listing letters when table is empty."""
-        letters, last_key = dynamodb_client.list_letters()
-        assert letters == []
-        assert last_key is None
-
-    def test_list_letters_success(
-        self, dynamodb_client: DynamoClient
-    ) -> None:
-        """Test listing all letters."""
-=======
 class TestLetterAdvancedOperations:
     """Test advanced letter operations."""
 
@@ -676,7 +415,6 @@
         self, dynamodb_client: DynamoClient
     ) -> None:
         """Test successful retrieval of letters by keys."""
->>>>>>> 033912bc
         # Arrange
         letters = [
             Letter(**CORRECT_LETTER_PARAMS),
@@ -685,8 +423,6 @@
         dynamodb_client.add_letters(letters)
 
         # Act
-<<<<<<< HEAD
-=======
         keys = [letter.key for letter in letters]
         retrieved_letters = dynamodb_client.get_letters(keys)
 
@@ -760,7 +496,6 @@
         dynamodb_client.add_letters(letters)
 
         # Act
->>>>>>> 033912bc
         retrieved_letters, last_key = dynamodb_client.list_letters()
 
         # Assert
@@ -802,32 +537,15 @@
     ) -> None:
         """Test listing letters from a specific word."""
         # Arrange - add letters to different words
-<<<<<<< HEAD
-        word1_letters = [
-            Letter(**CORRECT_LETTER_PARAMS),
-            Letter(**{**CORRECT_LETTER_PARAMS, "letter_id": 2, "text": "1"}),
-        ]
-=======
         word1_letter1 = Letter(**CORRECT_LETTER_PARAMS)
         word1_letter2 = Letter(
             **{**CORRECT_LETTER_PARAMS, "letter_id": 2, "text": "1"}
         )
->>>>>>> 033912bc
         word2_letter = Letter(
             **{
                 **CORRECT_LETTER_PARAMS,
                 "word_id": 2,
                 "letter_id": 1,
-<<<<<<< HEAD
-                "text": "2",
-            }
-        )
-
-        dynamodb_client.add_letters(word1_letters + [word2_letter])
-
-        # Act
-        retrieved_letters = dynamodb_client.list_letters_from_word(
-=======
                 "text": "A",
             }
         )
@@ -838,34 +556,21 @@
 
         # Act
         word1_letters = dynamodb_client.list_letters_from_word(
->>>>>>> 033912bc
             CORRECT_LETTER_PARAMS["image_id"], 1, 1
         )
 
         # Assert
-<<<<<<< HEAD
-        assert len(retrieved_letters) == 2
-        # Sort by letter_id for consistent comparison
-        retrieved_letters.sort(key=lambda x: x.letter_id)
-        word1_letters.sort(key=lambda x: x.letter_id)
-        assert retrieved_letters == word1_letters
-=======
         assert len(word1_letters) == 2
         assert word1_letter1 in word1_letters
         assert word1_letter2 in word1_letters
         assert word2_letter not in word1_letters
->>>>>>> 033912bc
 
     def test_list_letters_from_word_empty(
         self, dynamodb_client: DynamoClient
     ) -> None:
         """Test listing letters from a word with no letters."""
         letters = dynamodb_client.list_letters_from_word(
-<<<<<<< HEAD
-            "3f52804b-2fad-4e00-92c8-b593da3a8ed3", 1, 999
-=======
             "3f52804b-2fad-4e00-92c8-b593da3a8ed3", 1, 1
->>>>>>> 033912bc
         )
         assert letters == []
 
@@ -898,39 +603,23 @@
     def test_add_letters_none_raises_error(
         self, dynamodb_client: DynamoClient
     ) -> None:
-<<<<<<< HEAD
-        """Test that adding None list raises ValueError."""
-        with pytest.raises(ValueError, match="letters cannot be None"):
-=======
         """Test that adding None list raises OperationError."""
         with pytest.raises(OperationError, match="letters cannot be None"):
->>>>>>> 033912bc
             dynamodb_client.add_letters(None)  # type: ignore
 
     def test_add_letters_not_list_raises_error(
         self, dynamodb_client: DynamoClient
     ) -> None:
-<<<<<<< HEAD
-        """Test that adding non-list raises ValueError."""
-        with pytest.raises(ValueError, match="letters must be a list"):
-=======
         """Test that adding non-list raises OperationError."""
         with pytest.raises(OperationError, match="letters must be a list"):
->>>>>>> 033912bc
             dynamodb_client.add_letters("not-a-list")  # type: ignore
 
     def test_add_letters_wrong_item_type_raises_error(
         self, dynamodb_client: DynamoClient, example_letter: Letter
     ) -> None:
-<<<<<<< HEAD
-        """Test that adding list with wrong item type raises ValueError."""
-        with pytest.raises(
-            ValueError,
-=======
         """Test that adding list with wrong item type raises OperationError."""
         with pytest.raises(
             OperationError,
->>>>>>> 033912bc
             match="letters must be a list of Letter instances",
         ):
             dynamodb_client.add_letters(
@@ -969,8 +658,6 @@
         ):
             dynamodb_client.update_letter("not-a-letter")  # type: ignore
 
-<<<<<<< HEAD
-=======
     def test_update_letters_validation_errors(
         self, dynamodb_client: DynamoClient, example_letter: Letter
     ) -> None:
@@ -991,7 +678,6 @@
                 [example_letter, "not-a-letter"]  # type: ignore
             )
 
->>>>>>> 033912bc
 
 # =============================================================================
 # ERROR HANDLING TESTS
@@ -1006,11 +692,7 @@
         "error_code,expected_exception,expected_message",
         ERROR_SCENARIOS,
     )
-<<<<<<< HEAD
-    def test_add_letter_error_handling(  # pylint: disable=too-many-arguments,too-many-positional-arguments
-=======
     def test_add_letter_error_handling(  # pylint: disable=too-many-positional-arguments
->>>>>>> 033912bc
         self,
         dynamodb_client: DynamoClient,
         example_letter: Letter,
@@ -1043,11 +725,7 @@
         "error_code,expected_exception,expected_message",
         ERROR_SCENARIOS,
     )
-<<<<<<< HEAD
-    def test_get_letter_error_handling(  # pylint: disable=too-many-arguments,too-many-positional-arguments
-=======
     def test_get_letter_error_handling(  # pylint: disable=too-many-positional-arguments
->>>>>>> 033912bc
         self,
         dynamodb_client: DynamoClient,
         error_code: str,
@@ -1081,9 +759,6 @@
         "error_code,expected_exception,expected_message",
         ERROR_SCENARIOS,
     )
-<<<<<<< HEAD
-    def test_update_letter_error_handling(  # pylint: disable=too-many-arguments,too-many-positional-arguments
-=======
     def test_delete_letter_error_handling(  # pylint: disable=too-many-positional-arguments
         self,
         dynamodb_client: DynamoClient,
@@ -1119,7 +794,6 @@
         ERROR_SCENARIOS,
     )
     def test_update_letter_error_handling(  # pylint: disable=too-many-positional-arguments
->>>>>>> 033912bc
         self,
         dynamodb_client: DynamoClient,
         example_letter: Letter,
@@ -1169,8 +843,6 @@
         with pytest.raises(EntityNotFoundError, match="not found"):
             dynamodb_client.update_letter(example_letter)
 
-<<<<<<< HEAD
-=======
     @pytest.mark.parametrize(
         "error_code,expected_exception,expected_message",
         ERROR_SCENARIOS,
@@ -1225,7 +897,6 @@
         with pytest.raises(EntityNotFoundError, match="not found"):
             dynamodb_client.update_letters([example_letter])
 
->>>>>>> 033912bc
 
 # =============================================================================
 # SPECIAL CASES AND EDGE CASES
@@ -1241,21 +912,12 @@
     ) -> None:
         """Test handling letters with special characters."""
         # Arrange
-<<<<<<< HEAD
-        special_texts = ["@", "#", "$", "!", "?", "&"]
-        letters = []
-
-        for i, text in enumerate(special_texts):
-            letter_params = CORRECT_LETTER_PARAMS.copy()
-            letter_params.update({"letter_id": i + 1, "text": text})
-=======
         special_chars = ["@", "#", "$", "%", "&", "*", "(", ")", "!", "?"]
         letters = []
 
         for i, char in enumerate(special_chars):
             letter_params = CORRECT_LETTER_PARAMS.copy()
             letter_params.update({"letter_id": i + 1, "text": char})
->>>>>>> 033912bc
             letters.append(Letter(**letter_params))
 
         # Act
@@ -1263,36 +925,21 @@
 
         # Assert
         retrieved, _ = dynamodb_client.list_letters()
-<<<<<<< HEAD
-        assert len(retrieved) == len(special_texts)
-        retrieved_texts = {l.text for l in retrieved}
-        assert retrieved_texts == set(special_texts)
-=======
         assert len(retrieved) == len(special_chars)
         retrieved_chars = {l.text for l in retrieved}
         assert retrieved_chars == set(special_chars)
->>>>>>> 033912bc
 
     def test_letter_with_unicode_text(
         self, dynamodb_client: DynamoClient
     ) -> None:
         """Test handling letters with unicode characters."""
         # Arrange
-<<<<<<< HEAD
-        unicode_texts = ["é", "ñ", "ü", "京", "🌟", "α"]
-        letters = []
-
-        for i, text in enumerate(unicode_texts):
-            letter_params = CORRECT_LETTER_PARAMS.copy()
-            letter_params.update({"letter_id": i + 1, "text": text})
-=======
         unicode_chars = ["α", "β", "γ", "中", "文", "😀", "🚀"]
         letters = []
 
         for i, char in enumerate(unicode_chars):
             letter_params = CORRECT_LETTER_PARAMS.copy()
             letter_params.update({"letter_id": i + 1, "text": char})
->>>>>>> 033912bc
             letters.append(Letter(**letter_params))
 
         # Act
@@ -1304,11 +951,7 @@
                 letter.image_id,
                 letter.line_id,
                 letter.word_id,
-<<<<<<< HEAD
-                letter.letter_id
-=======
                 letter.letter_id,
->>>>>>> 033912bc
             )
             assert retrieved.text == letter.text
 
@@ -1316,11 +959,7 @@
         self, dynamodb_client: DynamoClient
     ) -> None:
         """Test letters with boundary values for numeric fields."""
-<<<<<<< HEAD
-        # Test with very small confidence
-=======
         # Test with very small confidence (must be > 0)
->>>>>>> 033912bc
         letter_params = CORRECT_LETTER_PARAMS.copy()
         letter_params["confidence"] = 0.01
         letter1 = Letter(**letter_params)
@@ -1332,13 +971,8 @@
 
         # Test with large IDs
         letter_params["letter_id"] = 99999
-<<<<<<< HEAD
-        letter_params["word_id"] = 99999
-        letter_params["line_id"] = 99999
-=======
         letter_params["line_id"] = 99999
         letter_params["word_id"] = 99999
->>>>>>> 033912bc
         letter3 = Letter(**letter_params)
 
         # Act
@@ -1350,11 +984,7 @@
                 letter.image_id,
                 letter.line_id,
                 letter.word_id,
-<<<<<<< HEAD
-                letter.letter_id
-=======
                 letter.letter_id,
->>>>>>> 033912bc
             )
             assert retrieved == letter
 
@@ -1367,11 +997,7 @@
         dynamodb_client.add_letter(example_letter)
 
         # Try to add again (should fail)
-<<<<<<< HEAD
-        with pytest.raises(EntityValidationError):
-=======
         with pytest.raises(EntityAlreadyExistsError):
->>>>>>> 033912bc
             dynamodb_client.add_letter(example_letter)
 
         # Update should succeed
