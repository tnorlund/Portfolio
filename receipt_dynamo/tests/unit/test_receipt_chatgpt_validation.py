--- conflicted
+++ resolved
@@ -4,15 +4,10 @@
 
 import pytest
 
-<<<<<<< HEAD
-from receipt_dynamo import (ReceiptChatGPTValidation,
-                            item_to_receipt_chat_gpt_validation)
-=======
 from receipt_dynamo import (
     ReceiptChatGPTValidation,
     item_to_receipt_chat_gpt_validation,
 )
->>>>>>> 2ea26f0e
 
 
 @pytest.fixture
