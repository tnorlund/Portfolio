--- conflicted
+++ resolved
@@ -232,7 +232,6 @@
               exit 1
             }
           fi
-<<<<<<< HEAD
 
       - name: Run Python tests
         working-directory: ${{ matrix.package }}
@@ -277,72 +276,16 @@
     if: always()
     runs-on: ubuntu-latest
     steps:
-      - uses: actions/checkout@v4
+      - uses: actions/checkout@v6
         with:
           ref: ${{ github.event.pull_request.head.sha }}
 
-      - uses: actions/setup-node@v3
+      - uses: actions/setup-node@v6
         with:
           node-version: 20
           cache: 'npm'
           cache-dependency-path: 'portfolio/package-lock.json'
 
-=======
-
-      - name: Run Python tests
-        working-directory: ${{ matrix.package }}
-        env:
-          SKIP_PERFORMANCE_TESTS: "true"
-        run: |
-          # Ensure we're using the unique virtual environment
-          VENV_PATH="../.venv-pr-${{ matrix.package }}-${{ github.run_id }}"
-          source "$VENV_PATH/bin/activate"
-
-          echo "Using Python from: $(which python3)"
-          echo "Virtual environment: $VIRTUAL_ENV"
-
-          # Run only fast unit tests with 30-second timeout
-          # Use -o addopts="" to override pytest.ini for faster CI runs without coverage
-          if [[ "${{ matrix.package }}" == "receipt_label" ]]; then
-            # receipt_label uses marker-based test organization
-            pytest tests -n auto --timeout=30 -m "unit and not slow" --tb=short -q -o addopts=""
-          elif [[ "${{ matrix.package }}" == "receipt_chroma" ]]; then
-            # receipt_chroma uses marker-based test organization (similar to receipt_dynamo)
-            pytest tests -n auto --timeout=30 -m "unit and not slow" --tb=short -q -o addopts=""
-          else
-            # receipt_dynamo uses directory-based test organization
-            pytest tests/unit -n auto --timeout=30 -m "not slow" --tb=short -q -o addopts=""
-          fi
-
-      - name: Cleanup after test
-        if: always()
-        run: |
-          # Clean up the unique venv after the test
-          VENV_PATH=".venv-pr-${{ matrix.package }}-${{ github.run_id }}"
-          if [ -d "$VENV_PATH" ]; then
-            echo "Cleaning up virtual environment: $VENV_PATH"
-            # Use force flag and ignore errors since we're in cleanup
-            rm -rf "$VENV_PATH" 2>/dev/null || true
-          fi
-
-  # TypeScript tests on GitHub-hosted
-  quick-tests-typescript:
-    name: Quick Tests (portfolio)
-    needs: format-check
-    if: always()
-    runs-on: ubuntu-latest
-    steps:
-      - uses: actions/checkout@v6
-        with:
-          ref: ${{ github.event.pull_request.head.sha }}
-
-      - uses: actions/setup-node@v6
-        with:
-          node-version: 20
-          cache: 'npm'
-          cache-dependency-path: 'portfolio/package-lock.json'
-
->>>>>>> 1189665e
       - name: Run TypeScript checks
         working-directory: portfolio
         run: |
