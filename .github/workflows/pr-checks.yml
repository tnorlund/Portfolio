name: PR Checks
on:
  pull_request:
    types: [opened, synchronize, reopened]

jobs:
  # Quick format check
  format-check:
    name: Format Check
    runs-on: ubuntu-latest
    outputs:
      formatted: ${{ steps.check.outputs.formatted }}
    steps:
      - uses: actions/checkout@v4
        with:
          ref: ${{ github.event.pull_request.head.sha }}

      - uses: actions/setup-python@v4
        with:
          python-version: '3.12'

      - name: Check Python formatting
        id: check
        run: |
          # Install formatters
          pip install isort black
          
          # Check if code is formatted
          if isort --check-only . && black --check .; then
            echo "formatted=true" >> $GITHUB_OUTPUT
          else
            echo "formatted=false" >> $GITHUB_OUTPUT
          fi

  # Fast subset of tests for PRs
  quick-tests:
    name: Quick Tests (${{ matrix.package }})
    needs: format-check
    if: always()
    runs-on: ubuntu-latest
    strategy:
      matrix:
        package: [receipt_dynamo, receipt_label, portfolio]
    steps:
      - uses: actions/checkout@v4
        with:
          ref: ${{ github.event.pull_request.head.sha }}

      - name: Set up environment
        uses: actions/setup-python@v4
        if: matrix.package != 'portfolio'
        with:
          python-version: '3.12'

      - uses: actions/setup-node@v3
        if: matrix.package == 'portfolio'
        with:
          node-version: 20
          cache: 'npm'
          cache-dependency-path: 'portfolio/package-lock.json'

      - name: Run Python tests
        if: matrix.package != 'portfolio'
        working-directory: ${{ matrix.package }}
        run: |
<<<<<<< HEAD
          # Install package with test dependencies
          if [[ -f "pyproject.toml" ]] && grep -q "test.*=" pyproject.toml; then
            echo "Installing package with test dependencies"
            pip install -e ".[test]"
          else
            echo "Installing minimal test dependencies"
            pip install pytest pytest-xdist pytest-cov
            pip install -e .
          fi
          
          # Handle cross-package dependencies
          if [[ "${{ matrix.package }}" == "receipt_label" ]]; then
            echo "Installing receipt_dynamo dependency for receipt_label"
            pip install -e "../receipt_dynamo"
          fi
          
          # Run only fast unit tests
          # Use -o addopts="" to override pytest.ini for faster CI runs without coverage
          if [[ "${{ matrix.package }}" == "receipt_label" ]]; then
            # receipt_label uses marker-based test organization
            pytest tests -n auto -m "unit and not slow" --tb=short -q -o addopts=""
          else
            # receipt_dynamo uses directory-based test organization
            pytest tests/unit -n auto -m "not slow" --tb=short -q -o addopts=""
=======
          # Install minimal dependencies
          pip install pytest pytest-xdist
          
          # Install package with test dependencies for receipt_label
          if [[ "${{ matrix.package }}" == "receipt_label" ]]; then
            # receipt_label depends on receipt_dynamo (cross-package dependency)
            pip install -e "../receipt_dynamo"
            pip install -e ".[test]"
          else
            pip install -e .
          fi
          
          # Run only fast unit tests (handle different test organization patterns)
          if [[ "${{ matrix.package }}" == "receipt_label" ]]; then
            # receipt_label uses marker-based organization
            pytest receipt_label/tests -n auto -m "unit and not slow" --tb=short -q
          else
            # receipt_dynamo uses directory-based organization
            pytest tests/unit -n auto -m "not slow" --tb=short -q
>>>>>>> e82af79e
          fi

      - name: Run TypeScript checks
        if: matrix.package == 'portfolio'
        working-directory: portfolio
        run: |
          npm ci --prefer-offline
          npm run lint
          npm run type-check

  # Status check for branch protection
  pr-status:
    name: PR Status
    needs: [format-check, quick-tests]
    if: always()
    runs-on: ubuntu-latest
    permissions:
      issues: write
      pull-requests: write
      contents: read
    steps:
      - name: Comment status
        uses: actions/github-script@v7
        with:
          script: |
            const formatted = '${{ needs.format-check.outputs.formatted }}' === 'true';
<<<<<<< HEAD
            const testsPass = '${{ needs.quick-tests.result }}' === 'success';
            
            let comment = '## PR Status\n\n';
            comment += formatted ? '✅ Code is properly formatted\n' : '❌ Code needs formatting (run `make format`)\n';
            comment += testsPass ? '✅ Tests pass\n' : '❌ Tests failed\n';
=======
            const icon = formatted ? '🎨' : '✅';
            const formatCheck = '${{ needs.format-check.result }}';
            const quickTests = '${{ needs.quick-tests.result }}';
            
            let message = 'All PR checks passed!';
            let details = [];
            
            if (formatted) {
              message = 'Code has been auto-formatted. Please pull the latest changes.';
              details.push('📝 **Auto-formatting**: Applied black and isort formatting');
            }
            
            if (formatCheck === 'success' && quickTests === 'success') {
              details.push('✅ **Format check**: Passed');
              details.push('✅ **Quick tests**: Passed');
            } else {
              if (formatCheck !== 'success') details.push('❌ **Format check**: Failed');
              if (quickTests !== 'success') details.push('❌ **Quick tests**: Failed');
            }
            
            const detailsText = details.length > 0 ? '\n\n' + details.join('\n') : '';
>>>>>>> e82af79e
            
            // Find and update existing comment or create new
            const { data: comments } = await github.rest.issues.listComments({
              owner: context.repo.owner,
              repo: context.repo.repo,
              issue_number: context.issue.number,
            });
            
            const botComment = comments.find(comment => 
<<<<<<< HEAD
              comment.user.type === 'Bot' && comment.body.includes('## PR Status')
            );
            
=======
              comment.user.login === 'github-actions[bot]' && 
              (comment.body.includes('## ✅ PR Status') || comment.body.includes('## 🎨 PR Status'))
            );
            
            const body = `## ${icon} PR Status\n\n${message}${detailsText}\n\n<sub>Last updated: ${new Date().toISOString()} | Run: ${context.runId}</sub>`;
            
>>>>>>> e82af79e
            if (botComment) {
              console.log(`Updating existing PR status comment (ID: ${botComment.id})`);
              await github.rest.issues.updateComment({
                owner: context.repo.owner,
                repo: context.repo.repo,
                comment_id: botComment.id,
                body: comment
              });
            } else {
              console.log('Creating new PR status comment');
              await github.rest.issues.createComment({
                owner: context.repo.owner,
                repo: context.repo.repo,
                issue_number: context.issue.number,
                body: comment
              });
            }

      - name: Set status
        run: |
          if [[ "${{ needs.format-check.outputs.formatted }}" == "true" ]] && [[ "${{ needs.quick-tests.result }}" == "success" ]]; then
            echo "All checks passed!"
            exit 0
          else
            echo "Some checks failed"
            exit 1
          fi<|MERGE_RESOLUTION|>--- conflicted
+++ resolved
@@ -63,7 +63,6 @@
         if: matrix.package != 'portfolio'
         working-directory: ${{ matrix.package }}
         run: |
-<<<<<<< HEAD
           # Install package with test dependencies
           if [[ -f "pyproject.toml" ]] && grep -q "test.*=" pyproject.toml; then
             echo "Installing package with test dependencies"
@@ -88,27 +87,6 @@
           else
             # receipt_dynamo uses directory-based test organization
             pytest tests/unit -n auto -m "not slow" --tb=short -q -o addopts=""
-=======
-          # Install minimal dependencies
-          pip install pytest pytest-xdist
-          
-          # Install package with test dependencies for receipt_label
-          if [[ "${{ matrix.package }}" == "receipt_label" ]]; then
-            # receipt_label depends on receipt_dynamo (cross-package dependency)
-            pip install -e "../receipt_dynamo"
-            pip install -e ".[test]"
-          else
-            pip install -e .
-          fi
-          
-          # Run only fast unit tests (handle different test organization patterns)
-          if [[ "${{ matrix.package }}" == "receipt_label" ]]; then
-            # receipt_label uses marker-based organization
-            pytest receipt_label/tests -n auto -m "unit and not slow" --tb=short -q
-          else
-            # receipt_dynamo uses directory-based organization
-            pytest tests/unit -n auto -m "not slow" --tb=short -q
->>>>>>> e82af79e
           fi
 
       - name: Run TypeScript checks
@@ -135,35 +113,11 @@
         with:
           script: |
             const formatted = '${{ needs.format-check.outputs.formatted }}' === 'true';
-<<<<<<< HEAD
             const testsPass = '${{ needs.quick-tests.result }}' === 'success';
             
             let comment = '## PR Status\n\n';
             comment += formatted ? '✅ Code is properly formatted\n' : '❌ Code needs formatting (run `make format`)\n';
             comment += testsPass ? '✅ Tests pass\n' : '❌ Tests failed\n';
-=======
-            const icon = formatted ? '🎨' : '✅';
-            const formatCheck = '${{ needs.format-check.result }}';
-            const quickTests = '${{ needs.quick-tests.result }}';
-            
-            let message = 'All PR checks passed!';
-            let details = [];
-            
-            if (formatted) {
-              message = 'Code has been auto-formatted. Please pull the latest changes.';
-              details.push('📝 **Auto-formatting**: Applied black and isort formatting');
-            }
-            
-            if (formatCheck === 'success' && quickTests === 'success') {
-              details.push('✅ **Format check**: Passed');
-              details.push('✅ **Quick tests**: Passed');
-            } else {
-              if (formatCheck !== 'success') details.push('❌ **Format check**: Failed');
-              if (quickTests !== 'success') details.push('❌ **Quick tests**: Failed');
-            }
-            
-            const detailsText = details.length > 0 ? '\n\n' + details.join('\n') : '';
->>>>>>> e82af79e
             
             // Find and update existing comment or create new
             const { data: comments } = await github.rest.issues.listComments({
@@ -173,18 +127,9 @@
             });
             
             const botComment = comments.find(comment => 
-<<<<<<< HEAD
               comment.user.type === 'Bot' && comment.body.includes('## PR Status')
             );
             
-=======
-              comment.user.login === 'github-actions[bot]' && 
-              (comment.body.includes('## ✅ PR Status') || comment.body.includes('## 🎨 PR Status'))
-            );
-            
-            const body = `## ${icon} PR Status\n\n${message}${detailsText}\n\n<sub>Last updated: ${new Date().toISOString()} | Run: ${context.runId}</sub>`;
-            
->>>>>>> e82af79e
             if (botComment) {
               console.log(`Updating existing PR status comment (ID: ${botComment.id})`);
               await github.rest.issues.updateComment({
