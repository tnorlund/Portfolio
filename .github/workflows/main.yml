--- conflicted
+++ resolved
@@ -31,8 +31,7 @@
       workflows_changed: ${{ steps.changes.outputs.workflows }}
       any_code_changed: ${{ steps.changes.outputs.all_code }}
     steps:
-<<<<<<< HEAD
-      - uses: actions/checkout@v4
+      - uses: actions/checkout@v6
         with:
           token: ${{ secrets.GITHUB_TOKEN }}
           fetch-depth: 0 # Need full history for change detection
@@ -41,17 +40,6 @@
         id: changes
         uses: dorny/paths-filter@v3
         with:
-=======
-      - uses: actions/checkout@v6
-        with:
-          token: ${{ secrets.GITHUB_TOKEN }}
-          fetch-depth: 0 # Need full history for change detection
-
-      - name: Detect changed files
-        id: changes
-        uses: dorny/paths-filter@v3
-        with:
->>>>>>> 1189665e
           filters: |
             receipt_dynamo:
               - 'receipt_dynamo/**'
@@ -119,11 +107,7 @@
 
       - name: Set up Node.js
         if: steps.changes.outputs.portfolio == 'true'
-<<<<<<< HEAD
-        uses: actions/setup-node@v3
-=======
         uses: actions/setup-node@v6
->>>>>>> 1189665e
         with:
           node-version: 20
           # Skip npm caching on self-hosted runners - disk persists between runs
@@ -153,11 +137,7 @@
       matrix:
         package: [receipt_dynamo, receipt_label, receipt_chroma]
     steps:
-<<<<<<< HEAD
-      - uses: actions/checkout@v4
-=======
       - uses: actions/checkout@v6
->>>>>>> 1189665e
 
       - name: Set up Python (GitHub-hosted)
         if: ${{ runner.os != 'macOS' }}
@@ -390,11 +370,7 @@
     needs: fast-checks
     runs-on: [self-hosted, macOS, ARM64]
     steps:
-<<<<<<< HEAD
-      - uses: actions/checkout@v4
-=======
       - uses: actions/checkout@v6
->>>>>>> 1189665e
 
       - name: Set up Node.js
         uses: actions/setup-node@v6
@@ -466,11 +442,7 @@
     runs-on: ubuntu-latest
     environment: production
     steps:
-<<<<<<< HEAD
-      - uses: actions/checkout@v4
-=======
       - uses: actions/checkout@v6
->>>>>>> 1189665e
 
       - name: Set up Python (GitHub-hosted)
         if: ${{ runner.os != 'macOS' }}
@@ -561,11 +533,7 @@
     if: github.event_name == 'push' && github.ref == 'refs/heads/main'
     runs-on: ubuntu-latest
     steps:
-<<<<<<< HEAD
-      - uses: actions/checkout@v4
-=======
       - uses: actions/checkout@v6
->>>>>>> 1189665e
 
       - name: Set up Python (GitHub-hosted)
         if: ${{ runner.os != 'macOS' }}
