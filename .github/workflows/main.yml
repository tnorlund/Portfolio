--- conflicted
+++ resolved
@@ -102,13 +102,8 @@
         run: |
           # Check formatting but don't block (we have auto-format on PRs)
           echo "Checking Python formatting..."
-<<<<<<< HEAD
-          black --check --line-length=79 receipt_dynamo receipt_label receipt_chroma receipt_trainer receipt_trainer_1 receipt_upload infra || echo "::warning::Some files need black formatting"
-          isort --check-only --profile=black --line-length=79 receipt_dynamo receipt_label receipt_chroma receipt_trainer receipt_trainer_1 receipt_upload infra || echo "::warning::Some imports need isort formatting"
-=======
-          black --check --line-length=79 receipt_dynamo receipt_label receipt_upload infra || echo "::warning::Some files need black formatting"
-          isort --check-only --profile=black --line-length=79 receipt_dynamo receipt_label receipt_upload infra || echo "::warning::Some imports need isort formatting"
->>>>>>> 042e6447
+          black --check --line-length=79 receipt_dynamo receipt_label receipt_chroma receipt_upload infra || echo "::warning::Some files need black formatting"
+          isort --check-only --profile=black --line-length=79 receipt_dynamo receipt_label receipt_chroma receipt_upload infra || echo "::warning::Some imports need isort formatting"
 
       - name: Set up Node.js
         if: steps.changes.outputs.portfolio == 'true'
