"""Word polling handler for OpenAI batch results.

Pure business logic - no Lambda-specific code.
"""

import json
import os
from typing import Any, Dict

from receipt_label.embedding.common import (
    handle_batch_status,
    mark_items_for_retry,
)
from receipt_label.embedding.word.poll import (
    download_openai_batch_result,
    get_openai_batch_status,
    get_receipt_descriptions,
    mark_batch_complete,
    save_word_embeddings_as_delta,
)
from receipt_label.utils import get_client_manager
import utils.logging

get_logger = utils.logging.get_logger

logger = get_logger(__name__)


def handle(event: Dict[str, Any], context: Any) -> Dict[str, Any]:
    # pylint: disable=unused-argument
    """Poll a word embedding batch and save results as deltas to S3.

    This enhanced handler processes all OpenAI batch statuses including
    failed, expired, and in-progress states.

    When called from Step Function, set skip_sqs_notification=True to
    prevent individual compaction triggers.

    Args:
        event: Lambda event containing batch_id and openai_batch_id
        context: Lambda context (unused)

    Returns:
        Dictionary with status, action taken, and next steps
    """
    logger.info("Starting containerized poll_word_embedding_batch_handler")
    logger.info("Event: %s", json.dumps(event))

    batch_id = event["batch_id"]
    openai_batch_id = event["openai_batch_id"]

    # Check if we should skip SQS notification (when called from step function)
    skip_sqs = event.get("skip_sqs_notification", False)

    # Get client manager
    client_manager = get_client_manager()

    # Check the batch status
    batch_status = get_openai_batch_status(openai_batch_id)
    logger.info("Batch %s status: %s", openai_batch_id, batch_status)

    # Use modular status handler
    status_result = handle_batch_status(
        batch_id=batch_id,
        openai_batch_id=openai_batch_id,
        status=batch_status,
        client_manager=client_manager,
    )

    # Get configuration from environment (needed for all paths)
    bucket_name = os.environ.get("CHROMADB_BUCKET")
    if not bucket_name:
        raise ValueError("CHROMADB_BUCKET environment variable not set")

    # Determine SQS queue URL based on skip_sqs flag
    if skip_sqs:
        logger.info("Skipping SQS notification for this delta")
        sqs_queue_url = None
    else:
        sqs_queue_url = os.environ.get("COMPACTION_QUEUE_URL")
        logger.info("Will send SQS notification to: %s", sqs_queue_url)

    # Process based on the action determined by status handler
    if (
        status_result["action"] == "process_results"
        and batch_status == "completed"
    ):
<<<<<<< HEAD
=======
        # Get configuration from environment (only needed when processing results)
        bucket_name = os.environ.get("CHROMADB_BUCKET")
        if not bucket_name:
            raise ValueError("CHROMADB_BUCKET environment variable not set")

        # Determine SQS queue URL based on skip_sqs flag
        if skip_sqs:
            logger.info("Skipping SQS notification for this delta")
            sqs_queue_url = None
        else:
            sqs_queue_url = os.environ.get("COMPACTION_QUEUE_URL") or None
            if sqs_queue_url:
                logger.info("Will send SQS notification to: %s", sqs_queue_url)
            else:
                logger.info("No COMPACTION_QUEUE_URL set, skipping SQS notification")

>>>>>>> da3e3898
        # Download the batch results
        results = download_openai_batch_result(openai_batch_id)
        logger.info("Downloaded %s embedding results", len(results))

        # Get receipt details
        descriptions = get_receipt_descriptions(results)
        logger.info("Retrieved details for %s receipts", len(descriptions))

        delta_result = save_word_embeddings_as_delta(
            results,
            descriptions,
            batch_id,
            bucket_name,
            sqs_queue_url,
            client_manager,
        )
        logger.info(
            f"Saved delta {delta_result['delta_id']} with "
            f"{delta_result['embedding_count']} embeddings"
        )

        # Skip writing to DynamoDB - we only store in ChromaDB now
        logger.info("Processed %s embedding results", len(results))

        # Mark batch complete
        mark_batch_complete(batch_id)
        logger.info("Marked batch %s as complete", batch_id)

        return {
            "batch_id": batch_id,
            "openai_batch_id": openai_batch_id,
            "batch_status": batch_status,
            "action": status_result["action"],
            "results_count": len(results),
            "delta_id": delta_result["delta_id"],
            "delta_key": delta_result["delta_key"],
            "embedding_count": delta_result["embedding_count"],
            "storage": "s3_delta",
        }

    elif (
        status_result["action"] == "process_partial"
        and batch_status == "expired"
    ):
        # Get configuration from environment (only needed when processing results)
        bucket_name = os.environ.get("CHROMADB_BUCKET")
        if not bucket_name:
            raise ValueError("CHROMADB_BUCKET environment variable not set")

        # Determine SQS queue URL based on skip_sqs flag
        if skip_sqs:
            logger.info("Skipping SQS notification for this delta")
            sqs_queue_url = None
        else:
            sqs_queue_url = os.environ.get("COMPACTION_QUEUE_URL") or None
            if sqs_queue_url:
                logger.info("Will send SQS notification to: %s", sqs_queue_url)
            else:
                logger.info("No COMPACTION_QUEUE_URL set, skipping SQS notification")

        # Handle expired batch with partial results
        partial_results = status_result.get("partial_results", [])
        failed_ids = status_result.get("failed_ids", [])

        if partial_results:
            logger.info("Processing %s partial results", len(partial_results))

            # Get receipt details for successful results
            descriptions = get_receipt_descriptions(partial_results)

            # Save partial results
            delta_result = save_word_embeddings_as_delta(
                partial_results,
                descriptions,
                batch_id,
                bucket_name,
                sqs_queue_url,
                client_manager,
            )

            # Skip writing to DynamoDB - we only store in ChromaDB now
            logger.info(
                f"Processed {len(partial_results)} partial embedding results"
            )

        # Mark failed items for retry
        if failed_ids:
            marked = mark_items_for_retry(failed_ids, "word", client_manager)
            logger.info("Marked %s words for retry", marked)

        return {
            "batch_id": batch_id,
            "openai_batch_id": openai_batch_id,
            "batch_status": batch_status,
            "action": status_result["action"],
            "successful_count": status_result.get("successful_count", 0),
            "failed_count": status_result.get("failed_count", 0),
            "next_step": status_result.get("next_step"),
        }

    elif status_result["action"] == "handle_failure":
        # Handle completely failed batch
        error_info = status_result
        logger.error(
            f"Batch {openai_batch_id} failed with {error_info.get('error_count', 0)} errors"
        )

        # Could mark all items for retry here if needed
        # For now, just return the error info

        return {
            "batch_id": batch_id,
            "openai_batch_id": openai_batch_id,
            "batch_status": batch_status,
            "action": status_result["action"],
            "error_count": error_info.get("error_count", 0),
            "error_types": error_info.get("error_types", {}),
            "sample_errors": error_info.get("sample_errors", []),
            "next_step": error_info.get("next_step"),
        }

    elif status_result["action"] in ["wait", "handle_cancellation"]:
        # Batch is still processing or was cancelled
        return {
            "batch_id": batch_id,
            "openai_batch_id": openai_batch_id,
            "batch_status": batch_status,
            "action": status_result["action"],
            "hours_elapsed": status_result.get("hours_elapsed"),
            "next_step": status_result.get("next_step"),
        }

    else:
        # Unknown action
        logger.error(
            f"Unknown action from status handler: {status_result['action']}"
        )
        return {
            "batch_id": batch_id,
            "openai_batch_id": openai_batch_id,
            "batch_status": batch_status,
            "action": "unknown",
            "error": f"Unknown action: {status_result['action']}",
        }<|MERGE_RESOLUTION|>--- conflicted
+++ resolved
@@ -67,26 +67,11 @@
         client_manager=client_manager,
     )
 
-    # Get configuration from environment (needed for all paths)
-    bucket_name = os.environ.get("CHROMADB_BUCKET")
-    if not bucket_name:
-        raise ValueError("CHROMADB_BUCKET environment variable not set")
-
-    # Determine SQS queue URL based on skip_sqs flag
-    if skip_sqs:
-        logger.info("Skipping SQS notification for this delta")
-        sqs_queue_url = None
-    else:
-        sqs_queue_url = os.environ.get("COMPACTION_QUEUE_URL")
-        logger.info("Will send SQS notification to: %s", sqs_queue_url)
-
     # Process based on the action determined by status handler
     if (
         status_result["action"] == "process_results"
         and batch_status == "completed"
     ):
-<<<<<<< HEAD
-=======
         # Get configuration from environment (only needed when processing results)
         bucket_name = os.environ.get("CHROMADB_BUCKET")
         if not bucket_name:
@@ -103,7 +88,6 @@
             else:
                 logger.info("No COMPACTION_QUEUE_URL set, skipping SQS notification")
 
->>>>>>> da3e3898
         # Download the batch results
         results = download_openai_batch_result(openai_batch_id)
         logger.info("Downloaded %s embedding results", len(results))
