#!/usr/bin/env python3
"""
lambda_layer.py

A hybrid Lambda Layer component that gives you the best of both worlds:
- Fast `pulumi up` for development (async builds with real ARNs)
- Simple architecture (no Step Functions/SQS complexity)
- Easy debugging and monitoring

Modes:
- development (default): Fast `pulumi up`, builds happen in background
- sync: Wait for builds to complete (useful for CI/CD)
"""

import base64
import glob
import hashlib
import json
import os
import shlex
import tempfile
from typing import Optional, List, Dict, Any

import pulumi
import pulumi_aws as aws
import pulumi_command as command
from pulumi import ComponentResource, Output
from utils import _find_project_root

PROJECT_DIR = _find_project_root()
# config will be initialized when needed in Pulumi context


class LambdaLayer(ComponentResource):
    """
    A hybrid Lambda Layer component optimized for development speed.

    Features:
    - Fast `pulumi up` (async builds by default)
    - Simple architecture (no Step Functions complexity)
    - Easy debugging with clear status
    - Configurable sync mode for CI/CD
    """

    def __init__(
        self,
        name: str,
        package_dir: str,
        python_versions: List[str],
        description: Optional[str] = None,
        needs_pillow: bool = False,
        sync_mode: Optional[bool] = None,
        package_extras: Optional[
            str
        ] = None,  # e.g., "lambda" for receipt_label[lambda]
        opts: Optional[pulumi.ResourceOptions] = None,
    ):
        super().__init__(f"lambda-layer:{name}", name, {}, opts)

        self.name = name
        self.layer_name = f"{name}-{pulumi.get_stack()}"
        self.package_dir = package_dir

        # Accept either a single version string or a list
        if isinstance(python_versions, str):
            self.python_versions: List[str] = [python_versions]
        else:
            self.python_versions = list(python_versions)

        self.description = (
            description or f"Automatically built Lambda layer for {name}"
        )
        self.needs_pillow = needs_pillow
        self.package_extras = package_extras
        self.opts = opts

        # Determine build mode
        # Priority: parameter > config > CI detection > default (async)
        if sync_mode is not None:
            self.sync_mode = sync_mode
        else:
            config = pulumi.Config("lambda-layer")
            if config.get_bool("sync-mode"):
                self.sync_mode = True
            elif os.getenv("CI") or os.getenv("GITHUB_ACTIONS"):
                self.sync_mode = True  # Use sync mode in CI
            else:
                self.sync_mode = False  # Fast async mode for development

        # Validate package directory
        self._validate_package_dir()

        # Get the force-rebuild config
        config = pulumi.Config("lambda-layer")
        self.force_rebuild = config.get_bool("force-rebuild") or False

        # Get debug mode config
        self.debug_mode = config.get_bool("debug-mode") or False

        # Calculate package hash for change detection
        package_hash = self._calculate_package_hash()
        package_path = os.path.join(PROJECT_DIR, self.package_dir)

        # Show build mode and change detection info
        if self.sync_mode:
            pulumi.log.info(
                f"🔄 Building layer '{self.name}' in SYNC mode (will wait for completion)"
            )
        else:
            pulumi.log.info(
                f"⚡ Layer '{self.name}' in ASYNC mode (fast pulumi up)"
            )
            if self.force_rebuild:
                pulumi.log.info(
                    "   🔨 Force rebuild enabled - will trigger build"
                )
            else:
                pulumi.log.info(
                    f"   📦 Hash: {package_hash[:12]}... - will build only if changed"
                )

        self._setup_fast_build(package_hash, package_path)

    def _validate_package_dir(self) -> None:
        """Validate that the package directory exists and contains the necessary files."""
        package_path = os.path.join(PROJECT_DIR, self.package_dir)

        if not os.path.exists(package_path):
            raise ValueError(
                f"Package directory {package_path} does not exist"
            )

        required_files = ["pyproject.toml"]
        missing_files = [
            f
            for f in required_files
            if not os.path.exists(os.path.join(package_path, f))
        ]
        if missing_files:
            raise ValueError(
                f"Package directory {package_path} is missing required files: "
                f"{', '.join(missing_files)}"
            )

        python_files = glob.glob(
            os.path.join(package_path, "**/*.py"), recursive=True
        )
        if not python_files:
            raise ValueError(
                f"Package directory {package_path} contains no Python files"
            )

    def _calculate_package_hash(self) -> str:
        """Calculate a hash of the package contents to detect changes."""
        hash_obj = hashlib.sha256()
        package_path = os.path.join(PROJECT_DIR, self.package_dir)

        files_to_hash = []
        for root, _, files in os.walk(package_path):
            for file in files:
                if file.endswith(".py") or file == "pyproject.toml":
                    files_to_hash.append(os.path.join(root, file))

        for file_path in sorted(files_to_hash):
            with open(file_path, "rb") as f:
                hash_obj.update(f.read())
            rel_path = os.path.relpath(file_path, package_path)
            hash_obj.update(rel_path.encode())

        return hash_obj.hexdigest()

    def _get_local_dependencies(self) -> List[str]:
        """Get list of local package dependencies from pyproject.toml."""
        package_path = os.path.join(PROJECT_DIR, self.package_dir)
        pyproject_path = os.path.join(package_path, "pyproject.toml")

        local_deps = []
        if os.path.exists(pyproject_path):
            try:
                # Try Python 3.11+ built-in tomllib first
                try:
                    import tomllib

                    with open(pyproject_path, "rb") as f:
                        data = tomllib.load(f)
                except ImportError:
                    # Fall back to toml package if available
                    try:
                        import toml

                        with open(pyproject_path, "r") as f:
                            data = toml.load(f)
                    except ImportError:
                        # If neither is available, parse manually for basic dependencies
                        pulumi.log.warn(
                            f"TOML parser not available, using basic parsing for {self.name}"
                        )
                        data = self._parse_pyproject_basic(pyproject_path)

                # Check main dependencies
                deps = data.get("project", {}).get("dependencies", [])

                # Also check optional dependencies if using extras
                if self.package_extras:
                    optional_deps = data.get("project", {}).get(
                        "optional-dependencies", {}
                    )
                    if self.package_extras in optional_deps:
                        deps.extend(optional_deps[self.package_extras])

                # Filter for local packages (receipt-*)
                for dep in deps:
                    # Extract package name from version spec
                    dep_name = (
                        dep.split("[")[0]
                        .split(">")[0]
                        .split("<")[0]
                        .split("=")[0]
                        .strip()
                    )
                    if dep_name.startswith("receipt-"):
                        # Convert package name to directory name (receipt-dynamo -> receipt_dynamo)
                        dir_name = dep_name.replace("-", "_")
                        local_path = os.path.join(PROJECT_DIR, dir_name)
                        if os.path.exists(local_path):
                            local_deps.append(dir_name)
                            pulumi.log.info(
                                f"📦 Found local dependency: {dir_name} for {self.name}"
                            )
            except Exception as e:
                pulumi.log.warn(f"Could not parse pyproject.toml: {e}")

        return local_deps

    def _parse_pyproject_basic(self, pyproject_path: str) -> Dict[str, Any]:
        """Basic parser for pyproject.toml to extract dependencies when toml module is not available."""
        result = {"project": {"dependencies": [], "optional-dependencies": {}}}

        try:
            with open(pyproject_path, "r") as f:
                lines = f.readlines()

            in_dependencies = False
            in_optional = False
            current_extra = None

            for line in lines:
                line = line.strip()

                # Start of dependencies section
                if line == "dependencies = [":
                    in_dependencies = True
                    continue

                # End of dependencies section
                if in_dependencies and line == "]":
                    in_dependencies = False
                    continue

                # Check for optional dependencies
                if "[project.optional-dependencies]" in line:
                    in_optional = True
                    continue

                # Parse optional dependency sections
                if in_optional and "= [" in line:
                    current_extra = line.split("=")[0].strip()
                    result["project"]["optional-dependencies"][
                        current_extra
                    ] = []
                    continue

                # End of optional section
                if in_optional and line == "]":
                    current_extra = None
                    continue

                # Parse dependency lines
                if in_dependencies and line and line != "]":
                    # Remove quotes and commas
                    dep = line.strip(" \",'")
                    if dep and not dep.startswith("#"):
                        result["project"]["dependencies"].append(dep)

                # Parse optional dependency lines
                if current_extra and line and line != "]":
                    dep = line.strip(" \",'")
                    if dep and not dep.startswith("#"):
                        result["project"]["optional-dependencies"][
                            current_extra
                        ].append(dep)

        except Exception as e:
            pulumi.log.warn(f"Basic parsing failed: {e}")

        return result

    def _encode_shell_script(self, script_content: str) -> str:
        """Encode a shell script to base64 for use in buildspec to avoid parsing issues."""
        return base64.b64encode(script_content.encode("utf-8")).decode("utf-8")

    def _generate_batched_pip_install(
        self,
        packages: List[str],
        target_dir: str,
        python_version: str,
        batch_size: int = 10,
    ) -> List[str]:
        """Generate batched pip install commands to avoid ARG_MAX errors.

        Args:
            packages: List of package names to install
            target_dir: Target directory for installation
            python_version: Python version to use
            batch_size: Number of packages per batch

        Returns:
            List of pip install commands
        """
        if not packages:
            return []

        commands = []
        for i in range(0, len(packages), batch_size):
            batch = packages[i : i + batch_size]
            pkg_str = " ".join(batch)
            commands.append(
                f"python{python_version} -m pip install --no-cache-dir --no-compile "
                f"{pkg_str} -t {target_dir}"
            )
        return commands

    def _get_update_functions_script(self) -> str:
        """Generate the shell script for updating Lambda functions."""
        return '''#!/bin/bash
set -e
LAYER_BASE_ARN=$(echo "$NEW_LAYER_ARN" | sed "s/:[^:]*$//")

# Function to update a single Lambda function (for parallel execution)
update_function() {
  local FUNC_NAME="$1"
  local FUNC_ARN="$2"

  echo "Checking function: $FUNC_NAME"
  ENV_TAG=$(aws lambda list-tags --resource "$FUNC_ARN" --query "Tags.environment" --output text 2>/dev/null || echo "None")

  if [ "$ENV_TAG" != "$STACK_NAME" ]; then
    echo "  Skipping $FUNC_NAME (environment: $ENV_TAG)"
    return 0
  fi

  echo "  Function $FUNC_NAME matches environment $STACK_NAME"
  CURRENT_LAYERS=$(aws lambda get-function-configuration --function-name "$FUNC_NAME" --query "Layers[*].Arn" --output text)

  # Quick check: does this function actually use the layer we are updating?
  if [ -z "$CURRENT_LAYERS" ] || [ "$CURRENT_LAYERS" = "None" ]; then
    echo "  Skipping $FUNC_NAME (no layers)"
    return 0
  fi

  # Check if function uses the layer being updated
  USES_LAYER=false
  for LAYER in $CURRENT_LAYERS; do
    LAYER_BASE=$(echo "$LAYER" | sed "s/:[^:]*$//")
    if [ "$LAYER_BASE" = "$LAYER_BASE_ARN" ]; then
      USES_LAYER=true
      break
    fi
  done

  if [ "$USES_LAYER" = "false" ]; then
    echo "  Skipping $FUNC_NAME (does not use this layer)"
    return 0
  fi

  # Build new layer list
  NEW_LAYERS=""
  for LAYER in $CURRENT_LAYERS; do
    LAYER_BASE=$(echo "$LAYER" | sed "s/:[^:]*$//")
    LAYER_NAME=$(echo "$LAYER_BASE" | sed "s/.*://")

    if [ "$LAYER_BASE" = "$LAYER_BASE_ARN" ]; then
      echo "    Replacing old version: $LAYER"
      continue
    fi

    if echo "$LAYER_NAME" | grep -q "\\-$STACK_NAME$"; then
      NEW_LAYERS="$NEW_LAYERS $LAYER"
      echo "    Keeping env-specific layer: $LAYER"
    elif echo "$LAYER_BASE" | grep -q "\\-$STACK_NAME:"; then
      NEW_LAYERS="$NEW_LAYERS $LAYER"
      echo "    Keeping env-specific layer: $LAYER"
    else
      NEW_LAYERS="$NEW_LAYERS $LAYER"
      BASE_LAYER_NAME=$(echo "$LAYER_NAME" | sed "s/\\-[^\\-]*$//")
      echo "    Keeping cross-env layer: $LAYER (consider migrating to ${BASE_LAYER_NAME}-$STACK_NAME)"
    fi
  done

  NEW_LAYERS="$NEW_LAYERS $NEW_LAYER_ARN"
  NEW_LAYERS=$(echo "$NEW_LAYERS" | xargs)
  echo "  Updating $FUNC_NAME with layers: $NEW_LAYERS"

  if aws lambda update-function-configuration --function-name "$FUNC_NAME" --layers $NEW_LAYERS >/dev/null 2>&1; then
    echo "  ✅ Updated $FUNC_NAME successfully"
  else
    echo "  ❌ Failed to update $FUNC_NAME"
  fi
}

# Export function for parallel execution
export -f update_function
export STACK_NAME LAYER_BASE_ARN NEW_LAYER_ARN

echo "🔍 Finding Lambda functions that use this layer..."

# Get functions and filter in parallel (max 10 concurrent updates)
aws lambda list-functions --query "Functions[*].[FunctionName,FunctionArn]" --output text | \
  grep -v "^None" | \
  xargs -n 2 -P 10 bash -c 'update_function "$@"' _

echo "🎉 Parallel function updates completed!"'''

    def _get_buildspec(self, version: str | None = None) -> Dict[str, Any]:
        """Return a buildspec dict for CodeBuild.

        If ``version`` is provided, the buildspec targets a single Python
        version. Otherwise, it handles all versions listed in
        ``self.python_versions``.

        Includes ARG_MAX protection for long command lines.
        """

        versions = [version] if version else self.python_versions
        primary = versions[0]

        install_commands = [
            "echo Installing native libraries for Pillow…",
            "dnf install -y libjpeg-turbo libpng libtiff libwebp freetype lcms2 zlib",
            "pip install build",
            # Add error handling for pip install
            'echo "Setting up pip error handling..."',
            "set -e",  # Exit on any error
        ]

        if version:
            build_commands = [
                "echo Build directory prep",
                # Add debug logging if enabled (use || true to prevent failure when DEBUG_MODE is false)
                '[ "$DEBUG_MODE" = "True" ] && echo "DEBUG: Starting build for Python ${PYTHON_VERSION}" || true',
                '[ "$DEBUG_MODE" = "True" ] && echo "DEBUG: Current directory:" && pwd || true',
                '[ "$DEBUG_MODE" = "True" ] && echo "DEBUG: Directory contents:" && ls -la || true',
                "echo Checking source structure:",
                "ls -la source/ || echo 'source directory not found'",
                "ls -la source/pyproject.toml || echo 'pyproject.toml not found in source'",
                # Check for and build local dependencies first
                (
                    'if [ -d "dependencies" ]; then '
                    'echo "Found local dependencies, building them first..."; '
                    "mkdir -p dep_wheels; "
                    "for dep_dir in dependencies/*; do "
                    'if [ -d "$dep_dir" ]; then '
                    'dep_name=$(basename "$dep_dir"); '
                    'echo "  - Building $dep_name"; '
                    'cd "$dep_dir"; '
                    "python3 -m build --wheel --outdir ../../dep_wheels/; "
                    "cd ../../; "
                    "fi; "
                    "done; "
                    'echo "Installing local dependency wheels..."; '
                    f"python{version} -m pip install --no-cache-dir dep_wheels/*.whl -t build/python/lib/python{version}/site-packages || true; "
                    "fi"
                ),
                "rm -rf build && mkdir -p build",
                f"mkdir -p build/python/lib/python{version}/site-packages",
                'echo "Building main package wheel"',
                "cd source && python3 -m build --wheel --outdir ../dist/ && cd ..",
                'echo "Installing wheel with optimization exclusions for Lambda layer"',
                # Find the wheel file and install with extras if specified
                'echo "Finding wheel file..."',
                "WHEEL_FILE=$(ls dist/*.whl | head -1)",
                'echo "Found wheel: $WHEEL_FILE"',
                # Install with extras if specified (e.g., [lambda] for lightweight chromadb-client)
                # Note: Removed --no-compile to allow pydantic-core and other compiled extensions
                # Include local wheels directory for dependencies like receipt-dynamo
                f"python{version} -m pip install --no-cache-dir "
                f"--find-links dep_wheels "
                f"\"$WHEEL_FILE{f'[{self.package_extras}]' if self.package_extras else ''}\" "
                f"-t build/python/lib/python{version}/site-packages || "
                f"{{ echo 'First pip install attempt failed, retrying...'; "
                f"python{version} -m pip install --no-cache-dir "
                f"--find-links dep_wheels "
                f"\"$WHEEL_FILE{f'[{self.package_extras}]' if self.package_extras else ''}\" "
                f"-t build/python/lib/python{version}/site-packages; }}",
                # Install Pillow BEFORE flattening if needed
                'if [ "$NEEDS_PILLOW" = "True" ]; then '
                'echo "Installing Pillow before flattening"; '
                f"python{version} -m pip install --no-cache-dir Pillow "
                f"-t build/python/lib/python{version}/site-packages; "
                "fi",
                'echo "Removing packages provided by AWS Lambda runtime"',
                "rm -rf build/python/lib/python*/site-packages/boto* || true",
                "rm -rf build/python/lib/python*/site-packages/*boto* || true",
                "rm -rf build/python/lib/python*/site-packages/dateutil* || true",
                "rm -rf build/python/lib/python*/site-packages/jmespath* || true",
                "rm -rf build/python/lib/python*/site-packages/s3transfer* || true",
                "rm -rf build/python/lib/python*/site-packages/six* || true",
                # NumPy is now included in the layer (not removed anymore)
                'echo "Cleaning up unnecessary files from all packages"',
                "find build -type d -name '__pycache__' -exec rm -rf {} + "
                "2>/dev/null || true",
                "find build -type d -name 'tests' -o -name 'test' -exec rm -rf {} + "
                "2>/dev/null || true",
                "find build -type f -name '*.pyc' -o -name '*.pyo' -exec rm -f {} + "
                "2>/dev/null || true",
                "find build -type f \\( -name '*.md' -o -name '*.yml' -o -name '*.yaml' -o -name '*.rst' \\) "
                "-not -path '*/dist-info/*' -exec rm -f {} + 2>/dev/null || true",
                "find build -type f -name '*.dist-info/RECORD' -exec sed -i "
                "'/\\.pyc/d' {} + 2>/dev/null || true",
                'echo "Copying native libraries"',
                "mkdir -p build/lib && cp /usr/lib64/libjpeg*.so* "
                "/usr/lib64/libpng*.so* /usr/lib64/libtiff*.so* "
                "/usr/lib64/libwebp*.so* /usr/lib64/liblcms2*.so* "
                "/usr/lib64/libfreetype*.so* build/lib || true",
                'echo "Flattening site-packages to root python directory"',
                "cp -r build/python/lib/python*/site-packages/. build/python/ || true",
                'echo "Removing nested lib directory after flattening"',
                "rm -rf build/python/lib || true",
                'echo "Final cleanup after flattening"',
                "rm -rf build/python/boto* || true",
                "rm -rf build/python/*boto* || true",
                "rm -rf build/python/dateutil* || true",
                "rm -rf build/python/jmespath* || true",
                "rm -rf build/python/s3transfer* || true",
                "rm -rf build/python/six* || true",
                # Flatten site-packages to python root (CRITICAL for Lambda layer structure)
                'echo "Flattening site-packages to root python directory"',
                "cp -r build/python/lib/python*/site-packages/. build/python/ || true",
                'echo "Removing nested lib directory after flattening"',
                "rm -rf build/python/lib || true",
                # Check for pydantic-core if pydantic is installed
                'if find build/python -name "pydantic*" -type d | head -1 | grep -q .; then '
                'echo "Pydantic found, checking for pydantic_core..."; '
                'if ! find build/python -name "*pydantic_core*" | head -1 | grep -q .; then '
                'echo "WARNING: Pydantic found but pydantic_core missing - this may cause import errors"; '
                "fi; fi",
                "chmod -R 755 build",
                # Validate layer output
                'echo "Validating build output..."',
                "[ -d build/python ] || { echo 'ERROR: build/python not found'; exit 1; }",
                "ls -la build/python/ | head -20 || true",
                # Check for pydantic-core if pydantic is installed
                'if find build/python -name "pydantic*" -type d | head -1 | grep -q .; then '
                'echo "Pydantic found, checking for pydantic_core..."; '
                'if ! find build/python -name "*pydantic_core*" | head -1 | grep -q .; then '
                'echo "WARNING: Pydantic found but pydantic_core missing - this may cause import errors"; '
                "fi; fi",
                # Validate Pillow import if needed
                'if [ "$NEEDS_PILLOW" = "True" ]; then '
                'echo "Validating Pillow installation..."; '
                f"cd build && python{version} -c \"import sys; sys.path.insert(0, 'python'); "
                "from PIL import Image, _imaging; print('Pillow import successful')\" || "
                "{ echo 'ERROR: Pillow import failed'; exit 1; }; cd ..; "
                "fi",
                'echo "Build validation complete"',
            ]
            # Removed old Pillow installation - now handled before flattening
            pre_build_phase = {
                "commands": [
                    # Pre-build phase no longer needed for Pillow
                    # Pillow is now installed in the build phase before flattening
                    'echo "Pre-build phase completed"'
                ]
            }
            artifacts = {
                "files": ["python/**/*", "lib/**/*"],
                "base-directory": "build",
            }
        else:
            build_commands = [
                "echo Build directory prep",
                "pwd",
                "ls -la",
                "echo Checking source structure:",
                "ls -la source/ || echo 'source directory not found'",
                "ls -la source/pyproject.toml || echo 'pyproject.toml not found in source'",
                # Check for and build local dependencies first
                (
                    'if [ -d "dependencies" ]; then '
                    'echo "Found local dependencies, building them first..."; '
                    "mkdir -p dep_wheels; "
                    "for dep_dir in dependencies/*; do "
                    'if [ -d "$dep_dir" ]; then '
                    'dep_name=$(basename "$dep_dir"); '
                    'echo "  - Building $dep_name"; '
                    'cd "$dep_dir"; '
                    "python3 -m build --wheel --outdir ../../dep_wheels/; "
                    "cd ../../; "
                    "fi; "
                    "done; "
                    'echo "Installing local dependency wheels for all Python versions..."; '
                    'for v in $(echo "$PYTHON_VERSIONS" | tr "," " "); do '
                    "python${v} -m pip install --no-cache-dir dep_wheels/*.whl -t build/python/lib/python${v}/site-packages || true; "
                    "done; "
                    "fi"
                ),
                "rm -rf build && mkdir -p build",
                'for v in $(echo "$PYTHON_VERSIONS" | tr "," " "); do mkdir -p build/python/lib/python${v}/site-packages; done',
                'echo "Building main package wheel"',
                "cd source && python3 -m build --wheel --outdir ../dist/ && cd ..",
                'echo "Installing wheel for each runtime with Lambda optimizations"',
                # Note: Removed --no-compile to allow pydantic-core and other compiled extensions
                # Include local wheels directory for dependencies like receipt-dynamo
                'for v in $(echo "$PYTHON_VERSIONS" | tr "," " "); do python${v} -m pip install --no-cache-dir --find-links dep_wheels dist/*.whl -t build/python/lib/python${v}/site-packages; done',
                # Install Pillow if needed BEFORE flattening
                'if [ "$NEEDS_PILLOW" = "True" ]; then '
                'echo "Installing Pillow for each runtime before flattening"; '
                'for v in $(echo "$PYTHON_VERSIONS" | tr "," " "); do '
                "python${v} -m pip install --no-cache-dir Pillow -t build/python/lib/python${v}/site-packages; "
                "done; fi",
                'echo "Removing boto3/botocore (provided by AWS Lambda runtime)"',
                "find build -type d -name 'boto*' -exec rm -rf {} + 2>/dev/null || true",
                'echo "Cleaning up unnecessary files from all packages"',
                "find build -type d -name '__pycache__' -exec rm -rf {} + 2>/dev/null || true",
                "find build -type d -name 'tests' -o -name 'test' -exec rm -rf {} + 2>/dev/null || true",
                "find build -type f -name '*.pyc' -o -name '*.pyo' -exec rm -f {} + 2>/dev/null || true",
                "find build -type f \\( -name '*.md' -o -name '*.yml' -o -name '*.yaml' -o -name '*.rst' \\) -not -path '*/dist-info/*' -exec rm -f {} + 2>/dev/null || true",
                'echo "Copying native libraries"',
                "mkdir -p build/lib && cp /usr/lib64/libjpeg*.so* /usr/lib64/libpng*.so* /usr/lib64/libtiff*.so* /usr/lib64/libwebp*.so* /usr/lib64/liblcms2*.so* /usr/lib64/libfreetype*.so* build/lib || true",
                'echo "Flattening site-packages to root python directory"',
                "cp -r build/python/lib/python*/site-packages/. build/python/ || true",
                'echo "Removing nested lib directory after flattening"',
                "rm -rf build/python/lib || true",
                'echo "Final cleanup after flattening"',
                "rm -rf build/python/boto* || true",
                "rm -rf build/python/*boto* || true",
                "rm -rf build/python/dateutil* || true",
                "rm -rf build/python/jmespath* || true",
                "rm -rf build/python/s3transfer* || true",
                "rm -rf build/python/six* || true",
                # Flatten site-packages to python root (CRITICAL for Lambda layer structure)
                'echo "Flattening site-packages to root python directory"',
                "cp -r build/python/lib/python*/site-packages/. build/python/ || true",
                'echo "Removing nested lib directory after flattening"',
                "rm -rf build/python/lib || true",
                # Check for pydantic-core if pydantic is installed
                'if find build/python -name "pydantic*" -type d | head -1 | grep -q .; then '
                'echo "Pydantic found, checking for pydantic_core..."; '
                'if ! find build/python -name "*pydantic_core*" | head -1 | grep -q .; then '
                'echo "WARNING: Pydantic found but pydantic_core missing - this may cause import errors"; '
                "fi; fi",
                "chmod -R 755 build",
            ]
            pre_build_phase = {
                "commands": [
                    # Pre-build phase no longer needed for Pillow
                    # Pillow is now installed in the build phase before flattening
                    'echo "Pre-build phase completed"'
                ]
            }
            artifacts = {
                "files": ["python/**/*"],
                "base-directory": "build",
            }

        return {
            "version": 0.2,
            "phases": {
                "pre_build": pre_build_phase,
                "install": {
                    "runtime-versions": {"python": primary},
                    "commands": install_commands,
                },
                "build": {"commands": build_commands},
            },
            "artifacts": artifacts,
        }

    def _setup_fast_build(self, package_hash: str, package_path: str) -> None:
        """Set up the fast build process with CodePipeline and per-version CodeBuild projects."""

        # Create S3 bucket for artifacts - let Pulumi auto-generate unique name
        build_bucket = aws.s3.Bucket(
            f"{self.name}-artifacts",
            force_destroy=True,
            opts=pulumi.ResourceOptions(parent=self),
        )

<<<<<<< HEAD
        # Configure versioning as a separate resource
        aws.s3.BucketVersioning(
            f"{self.name}-artifacts-versioning",
=======
        # Configure versioning as a separate resource and keep a handle for dependency ordering
        bucket_versioning = aws.s3.BucketVersioning(
            f"{self.name}-artifacts-versioning_test",
>>>>>>> d1e5392c
            bucket=build_bucket.id,
            versioning_configuration=(
                aws.s3.BucketVersioningVersioningConfigurationArgs(
                    status="Enabled"
                )
            ),
            opts=pulumi.ResourceOptions(parent=self),
        )

        # Upload source command (runs on create and update, triggers on package_hash)
        upload_cmd = command.local.Command(
            f"{self.name}-upload-source",
            create=build_bucket.bucket.apply(
                lambda b: self._create_and_run_upload_script(
                    b, package_path, package_hash
                )
            ),
            update=build_bucket.bucket.apply(
                lambda b: self._create_and_run_upload_script(
                    b, package_path, package_hash
                )
            ),
            triggers=[package_hash],
            opts=pulumi.ResourceOptions(
                parent=self,
                delete_before_replace=True,
            ),
        )

        # Create IAM role for CodeBuild/CodePipeline
        codebuild_role = aws.iam.Role(
            f"{self.name}-codebuild-role",
            assume_role_policy=json.dumps(
                {
                    "Version": "2012-10-17",
                    "Statement": [
                        {
                            "Effect": "Allow",
                            "Principal": {
                                "Service": "codebuild.amazonaws.com"
                            },
                            "Action": "sts:AssumeRole",
                        },
                        {
                            "Effect": "Allow",
                            "Principal": {
                                "Service": "codepipeline.amazonaws.com"
                            },
                            "Action": "sts:AssumeRole",
                        },
                    ],
                }
            ),
            opts=pulumi.ResourceOptions(parent=self),
        )

        # Create CodeBuild policy with permissions for layer publishing and function updates
        aws.iam.RolePolicy(
            f"{self.name}-codebuild-policy",
            role=codebuild_role.id,
            policy=pulumi.Output.all(build_bucket.arn, self.layer_name).apply(
                lambda args: json.dumps(
                    {
                        "Version": "2012-10-17",
                        "Statement": [
                            {
                                "Effect": "Allow",
                                "Action": [
                                    "logs:CreateLogGroup",
                                    "logs:CreateLogStream",
                                    "logs:PutLogEvents",
                                ],
                                "Resource": [
                                    f"arn:aws:logs:{aws.config.region}:{aws.get_caller_identity().account_id}:log-group:/aws/codebuild/*",
                                    f"arn:aws:logs:{aws.config.region}:{aws.get_caller_identity().account_id}:log-group:/aws/codebuild/*:*",
                                ],
                            },
                            {
                                "Effect": "Allow",
                                "Action": [
                                    "s3:GetObject",
                                    "s3:GetObjectVersion",
                                    "s3:PutObject",
                                ],
                                "Resource": f"{args[0]}/*",
                            },
                            {
                                "Effect": "Allow",
                                "Action": [
                                    "s3:GetBucketAcl",
                                    "s3:GetBucketLocation",
                                    "s3:ListBucket",
                                ],
                                "Resource": args[0],
                            },
                            {
                                "Effect": "Allow",
                                "Action": ["lambda:PublishLayerVersion"],
                                "Resource": [
                                    f"arn:aws:lambda:*:*:layer:{args[1]}",
                                    f"arn:aws:lambda:*:*:layer:{args[1]}:*",
                                ],
                            },
                            {
                                "Effect": "Allow",
                                "Action": [
                                    "lambda:UpdateFunctionConfiguration",
                                    "lambda:ListFunctions",
                                    "lambda:ListTags",
                                    "lambda:GetFunctionConfiguration",
                                    "lambda:GetLayerVersion",
                                ],
                                "Resource": "*",
                            },
                            {
                                "Effect": "Allow",
                                "Action": [
                                    "codebuild:StartBuild",
                                    "codebuild:StartBuildBatch",
                                    "codebuild:BatchGetBuilds",
                                    "codebuild:BatchGetBuildBatches",
                                ],
                                "Resource": f"arn:aws:codebuild:{aws.config.region}:{aws.get_caller_identity().account_id}:project/*",
                            },
                        ],
                    }
                )
            ),
            opts=pulumi.ResourceOptions(parent=self),
        )

        # Create IAM role for CodePipeline
        pipeline_role = aws.iam.Role(
            f"{self.name}-pipeline-role",
            assume_role_policy=json.dumps(
                {
                    "Version": "2012-10-17",
                    "Statement": [
                        {
                            "Effect": "Allow",
                            "Principal": {
                                "Service": "codepipeline.amazonaws.com"
                            },
                            "Action": "sts:AssumeRole",
                        }
                    ],
                }
            ),
            opts=pulumi.ResourceOptions(parent=self),
        )

        # Grant CodePipeline read/write access to the S3 artifact bucket
        aws.iam.RolePolicy(
            f"{self.name}-pipeline-s3-policy",
            role=pipeline_role.id,
            policy=pulumi.Output.all(build_bucket.arn).apply(
                lambda args: json.dumps(
                    {
                        "Version": "2012-10-17",
                        "Statement": [
                            # 1) Bucket-level read/list
                            {
                                "Effect": "Allow",
                                "Action": [
                                    "s3:ListBucket",
                                    "s3:GetBucketLocation",
                                    "s3:GetBucketVersioning",
                                    "s3:GetBucketAcl",
                                    "s3:GetBucketPolicy",
                                    "s3:GetBucketPublicAccessBlock",
                                ],
                                "Resource": args[0],
                            },
                            # 2) Read your source objects
                            {
                                "Effect": "Allow",
                                "Action": [
                                    "s3:GetObject",
                                    "s3:GetObjectVersion",
                                    "s3:GetObjectAcl",
                                    "s3:GetObjectVersionAcl",
                                    "s3:GetObjectTagging",
                                    "s3:GetObjectVersionTagging",
                                ],
                                "Resource": f"{args[0]}/{self.name}/*",
                            },
                            # 3) Write pipeline artifacts anywhere in the bucket
                            {
                                "Effect": "Allow",
                                "Action": ["s3:PutObject"],
                                "Resource": f"{args[0]}/*",
                            },
                        ],
                    }
                )
            ),
            opts=pulumi.ResourceOptions(parent=self),
        )

        # Grant CodePipeline permission to invoke CodeBuild projects (including StartBuildBatch)
        aws.iam.RolePolicy(
            f"{self.name}-pipeline-codebuild-policy",
            role=pipeline_role.id,
            policy=Output.all(
                aws.config.region, aws.get_caller_identity().account_id
            ).apply(
                lambda args: json.dumps(
                    {
                        "Version": "2012-10-17",
                        "Statement": [
                            {
                                "Effect": "Allow",
                                "Action": [
                                    "codebuild:StartBuild",
                                    "codebuild:StartBuildBatch",
                                    "codebuild:BatchGetBuilds",
                                    "codebuild:BatchGetBuildBatches",
                                    "codebuild:BatchGetProjects",
                                    "codebuild:ListBuildsForProject",
                                ],
                                "Resource": f"arn:aws:codebuild:{args[0]}:{args[1]}:project/*",
                            }
                        ],
                    }
                )
            ),
            opts=pulumi.ResourceOptions(parent=self),
        )

        # Create a CodeBuild project for each Python version
        build_projects = {}
        stack_name = pulumi.get_stack()
        for v in self.python_versions:
            project = aws.codebuild.Project(
                f"{self.name}-build-py{v.replace('.', '')}-{stack_name}",  # Pulumi logical name with stack
                service_role=codebuild_role.arn,
                source=aws.codebuild.ProjectSourceArgs(
                    type="S3",
                    # instead of lambda b: f"{self.name}/source.zip", do:
                    location=build_bucket.bucket.apply(
                        lambda b: f"{b}/{self.name}/source.zip"
                    ),
                    buildspec=json.dumps(self._get_buildspec(version=v)),
                ),
                artifacts=aws.codebuild.ProjectArtifactsArgs(
                    type="S3",
                    location=build_bucket.bucket,
                    path=f"{self.name}/py{v.replace('.', '')}",
                    name="layer.zip",
                    packaging="ZIP",
                    namespace_type="NONE",
                ),
                environment=aws.codebuild.ProjectEnvironmentArgs(
                    type="ARM_CONTAINER",
                    compute_type="BUILD_GENERAL1_SMALL",
                    image=f"aws/codebuild/amazonlinux-aarch64-standard:3.0",
                    environment_variables=[
                        aws.codebuild.ProjectEnvironmentEnvironmentVariableArgs(
                            name="PYTHON_VERSION", value=v
                        ),
                        aws.codebuild.ProjectEnvironmentEnvironmentVariableArgs(
                            name="LAYER_NAME", value=self.layer_name
                        ),
                        aws.codebuild.ProjectEnvironmentEnvironmentVariableArgs(
                            name="PACKAGE_NAME", value=self.name
                        ),
                        aws.codebuild.ProjectEnvironmentEnvironmentVariableArgs(
                            name="BUCKET_NAME", value=build_bucket.bucket
                        ),
                        aws.codebuild.ProjectEnvironmentEnvironmentVariableArgs(
                            name="PACKAGE_DIR", value="source"
                        ),
                        aws.codebuild.ProjectEnvironmentEnvironmentVariableArgs(
                            name="STACK_NAME", value=pulumi.get_stack()
                        ),
                        aws.codebuild.ProjectEnvironmentEnvironmentVariableArgs(
                            name="NEEDS_PILLOW", value=str(self.needs_pillow)
                        ),
                        aws.codebuild.ProjectEnvironmentEnvironmentVariableArgs(
                            name="DEBUG_MODE", value=str(self.debug_mode)
                        ),
                    ],
                ),
                cache=aws.codebuild.ProjectCacheArgs(
                    type="S3",
                    location=build_bucket.bucket.apply(
                        lambda b: f"{b}/{self.name}/cache"
                    ),
                ),
                logs_config=aws.codebuild.ProjectLogsConfigArgs(
                    cloudwatch_logs=aws.codebuild.ProjectLogsConfigCloudwatchLogsArgs(
                        status="ENABLED",
                        # Auto-generate log group name
                    ),
                ),
                opts=pulumi.ResourceOptions(parent=self),
            )
            build_projects[v] = project

        def publish_buildspec() -> Dict[str, Any]:
            # This buildspec will merge all version artifacts under a single python/lib/python<ver>/site-packages tree, zip, upload to S3, and publish as one layer from S3.
            commands = []
            # Step 1: Prepare merged directory
            commands.append('echo "Preparing merged layer directory..."')
            commands.append("rm -rf merged && mkdir -p merged")
            # Step 2: Merge already-flattened artifacts (build stage already flattened to python/*)
            commands.append(
                'echo "Setting up merged python directory (already flattened)..."'
            )
            commands.append("rm -rf merged/python && mkdir -p merged/python")
            for idx, v in enumerate(self.python_versions):
                commands.append(
                    f'echo "Merging flattened artifacts for Python {v}..."'
                )
                if idx == 0:
                    # Primary artifact in root workspace - already flattened to python/*
                    commands.append("cp -r python/* merged/python/")
                else:
                    # Secondary artifacts under CODEBUILD_SRC_DIR_py<ver> (ver without dots)
                    # These are also already flattened to python/*
                    ver = v.replace(".", "")
                    commands.append(
                        f"cp -r $CODEBUILD_SRC_DIR_py{ver}/python/* merged/python/"
                    )
            # Validate the flattened structure before zipping
            commands.append('echo "Validating flattened structure..."')
            commands.append(
                'if [ -d "merged/python/lib" ]; then echo "ERROR: Nested lib directory found! Layer should be flattened."; exit 1; fi'
            )
            commands.append(
                'echo "Structure is correctly flattened (no nested lib directory)"'
            )
            # Step 3: Zip the merged python directory
            commands.append('echo "Zipping merged layer..."')
            commands.append("cd merged && zip -r ../layer.zip python && cd ..")
            # Validate the zip file
            commands.append('echo "Validating layer.zip..."')
            commands.append(
                "[ -f layer.zip ] || { echo 'ERROR: layer.zip not created'; exit 1; }"
            )
            commands.append(
                "ZIP_SIZE=$(stat -c%s layer.zip 2>/dev/null || stat -f%z layer.zip 2>/dev/null || echo 0)"
            )
            commands.append('echo "Layer zip size: $ZIP_SIZE bytes"')
            commands.append(
                "[ \"$ZIP_SIZE\" -gt 0 ] || { echo 'ERROR: layer.zip is empty'; exit 1; }"
            )
            # Check if zip size exceeds Lambda limits
            commands.append(
                "MAX_SIZE=$((250 * 1024 * 1024))  # 250MB in bytes"
            )
            commands.append(
                'if [ "$ZIP_SIZE" -gt "$MAX_SIZE" ]; then echo "WARNING: Layer size exceeds Lambda limit (250MB)"; echo "Size: $(($ZIP_SIZE / 1024 / 1024))MB"; fi'
            )
            # Step 3.1: Upload combined zip to artifact bucket
            commands.append('echo "Uploading merged layer.zip to S3..."')
            commands.append(
                "aws s3 cp layer.zip s3://$BUCKET_NAME/${PACKAGE_NAME}/combined/layer.zip"
            )
            # Step 4: Publish the merged layer from S3
            commands.append(
                'echo "Publishing merged layer from S3 to Lambda..."'
            )
            commands.append(
                "NEW_LAYER_ARN=$(aws lambda publish-layer-version "
                '--layer-name "$LAYER_NAME" '
                '--content S3Bucket="$BUCKET_NAME",S3Key="${PACKAGE_NAME}/combined/layer.zip" '
                "--compatible-runtimes "
                + " ".join([f"python{v}" for v in self.python_versions])
                + " --compatible-architectures arm64 "
                f'--description "{self.description}" '
                '--query "LayerVersionArn" --output text 2>&1) || '
                '{ echo "ERROR: Failed to publish layer version"; echo "Output: $NEW_LAYER_ARN"; exit 1; }'
            )
            commands.append('echo "New layer ARN: $NEW_LAYER_ARN"')
            commands.append(
                "[ -n \"$NEW_LAYER_ARN\" ] || { echo 'ERROR: No layer ARN returned'; exit 1; }"
            )
            commands.append("export NEW_LAYER_ARN")
            commands.append(
                f'echo "{self._encode_shell_script(self._get_update_functions_script())}" | base64 -d > update_layers.sh'
            )
            commands.append("chmod +x update_layers.sh")
            commands.append("./update_layers.sh")
            commands.append(
                'echo "All layer versions published and functions updated."'
            )
            return {
                "version": 0.2,
                "phases": {
                    "build": {
                        "commands": commands,
                    }
                },
            }

        # Create the publish CodeBuild project
        publish_project = aws.codebuild.Project(
            f"{self.name}-publish-{stack_name}",  # Pulumi logical name with stack
            service_role=codebuild_role.arn,
            source=aws.codebuild.ProjectSourceArgs(
                type="CODEPIPELINE",
                buildspec=json.dumps(publish_buildspec()),
            ),
            artifacts=aws.codebuild.ProjectArtifactsArgs(type="CODEPIPELINE"),
            environment=aws.codebuild.ProjectEnvironmentArgs(
                type="ARM_CONTAINER",
                compute_type="BUILD_GENERAL1_SMALL",
                image="aws/codebuild/amazonlinux-aarch64-standard:3.0",
                environment_variables=[
                    aws.codebuild.ProjectEnvironmentEnvironmentVariableArgs(
                        name="LAYER_NAME", value=self.layer_name
                    ),
                    aws.codebuild.ProjectEnvironmentEnvironmentVariableArgs(
                        name="PACKAGE_NAME", value=self.name
                    ),
                    aws.codebuild.ProjectEnvironmentEnvironmentVariableArgs(
                        name="BUCKET_NAME", value=build_bucket.bucket
                    ),
                    aws.codebuild.ProjectEnvironmentEnvironmentVariableArgs(
                        name="STACK_NAME", value=pulumi.get_stack()
                    ),
                    aws.codebuild.ProjectEnvironmentEnvironmentVariableArgs(
                        name="NEEDS_PILLOW", value=str(self.needs_pillow)
                    ),
                    aws.codebuild.ProjectEnvironmentEnvironmentVariableArgs(
                        name="DEBUG_MODE", value=str(self.debug_mode)
                    ),
                ],
            ),
            build_timeout=60,
            logs_config=aws.codebuild.ProjectLogsConfigArgs(
                cloudwatch_logs=aws.codebuild.ProjectLogsConfigCloudwatchLogsArgs(
                    status="ENABLED",
                    # Auto-generate log group name
                ),
            ),
            opts=pulumi.ResourceOptions(parent=self),
        )

        # Define CodePipeline to run all builds in parallel and then publish layer versions
        pipeline = aws.codepipeline.Pipeline(
            f"{self.name}-pipeline-{stack_name}",  # Pulumi logical name with stack
            role_arn=pipeline_role.arn,
            artifact_stores=[
                aws.codepipeline.PipelineArtifactStoreArgs(
                    type="S3",
                    location=build_bucket.bucket,
                )
            ],
            stages=[
                aws.codepipeline.PipelineStageArgs(
                    name="Source",
                    actions=[
                        aws.codepipeline.PipelineStageActionArgs(
                            name="Source",
                            category="Source",
                            owner="AWS",
                            provider="S3",
                            version="1",
                            output_artifacts=["SourceArtifact"],
                            configuration={
                                "S3Bucket": build_bucket.bucket,
                                "S3ObjectKey": f"{self.name}/source.zip",
                            },
                            run_order=1,
                        )
                    ],
                ),
                aws.codepipeline.PipelineStageArgs(
                    name="Build",
                    actions=[
                        aws.codepipeline.PipelineStageActionArgs(
                            name=f"Build_py{v.replace('.', '')}",
                            category="Build",
                            owner="AWS",
                            provider="CodeBuild",
                            version="1",
                            input_artifacts=["SourceArtifact"],
                            output_artifacts=[f"py{v.replace('.', '')}"],
                            run_order=1,
                            configuration={
                                "ProjectName": build_projects[v].name,
                            },
                        )
                        for v in self.python_versions
                    ],
                ),
                aws.codepipeline.PipelineStageArgs(
                    name="Deploy",
                    actions=[
                        aws.codepipeline.PipelineStageActionArgs(
                            name="PublishAndUpdate",
                            category="Build",
                            owner="AWS",
                            provider="CodeBuild",
                            version="1",
                            input_artifacts=[
                                f"py{v.replace('.', '')}"
                                for v in self.python_versions
                            ],
                            run_order=1,
                            configuration={
                                "ProjectName": publish_project.name,
                                "PrimarySource": f"py{self.python_versions[0].replace('.', '')}",
                            },
                        )
                    ],
                ),
            ],
            opts=pulumi.ResourceOptions(
                parent=self, depends_on=[bucket_versioning]
            ),
        )

        # Trigger pipeline run when source is updated
        trigger_script = pipeline.name.apply(
            lambda pn: f"""#!/usr/bin/env bash
set -e
echo "🔄 Changes detected, starting CodePipeline execution for {self.name}"
EXEC_ID=$(aws codepipeline start-pipeline-execution --name {pn} --query pipelineExecutionId --output text)
echo "Triggered pipeline: $EXEC_ID"
"""
        )
        # Only create trigger-pipeline command if NOT in sync mode (to avoid duplicate triggers)
        if not self.sync_mode:
            command.local.Command(
                f"{self.name}-trigger-pipeline",
                create=trigger_script,
                update=trigger_script,
                triggers=[package_hash],
                opts=pulumi.ResourceOptions(
                    parent=self,
                    depends_on=[upload_cmd, pipeline],
                ),
            )

        # If sync_mode, start the pipeline and wait for it to complete before finishing Pulumi up
        if self.sync_mode:
            sync_script = pipeline.name.apply(
                lambda pn: f"""#!/usr/bin/env bash
set -e
echo "🔄 Sync: Starting CodePipeline execution for {self.name}"
EXEC_ID=$(aws codepipeline start-pipeline-execution --name {pn} --query pipelineExecutionId --output text)
echo "Execution ID: $EXEC_ID"
sleep 2
while true; do
    STATUS=$(aws codepipeline get-pipeline-execution \\
        --pipeline-name {pn} \\
        --pipeline-execution-id $EXEC_ID \\
        --query "pipelineExecution.status" --output text)
    echo "🔄 Pipeline status: $STATUS"
    if [ "$STATUS" = "Succeeded" ]; then
        echo "✅ Pipeline completed successfully"
        break
    elif [ "$STATUS" = "Failed" ] || [ "$STATUS" = "Superseded" ]; then
        echo "❌ Pipeline failed with status: $STATUS"
        exit 1
    fi
    sleep 10
done
"""
            )
            sync_cmd = command.local.Command(
                f"{self.name}-sync-pipeline",
                create=sync_script,
                update=sync_script,  # Also run on updates
                triggers=[package_hash],  # Trigger on package changes
                opts=pulumi.ResourceOptions(
                    parent=self, depends_on=[upload_cmd, pipeline]
                ),
            )
            # Ensure Pulumi waits for pipeline before proceeding
            pulumi.log.info(f"Sync command added for pipeline {self.name}")
        else:
            sync_cmd = None

        # In sync mode, create LayerVersion resource and wait for pipeline
        # In async mode, create LayerVersion resource for ARN but let pipeline manage updates
        self.layer_version = aws.lambda_.LayerVersion(
            f"{self.name}-lambda-layer",
            layer_name=self.layer_name,
            compatible_runtimes=[f"python{v}" for v in self.python_versions],
            compatible_architectures=["x86_64", "arm64"],
            description=self.description,
            s3_bucket=build_bucket.bucket,
            s3_key=f"{self.name}/combined/layer.zip",
            opts=pulumi.ResourceOptions(
                depends_on=(
                    [sync_cmd] if (self.sync_mode and sync_cmd) else [pipeline]
                ),
                parent=self,
                # Let pipeline manage the actual layer content via aws lambda publish-layer-version
                ignore_changes=["s3_key"] if not self.sync_mode else None,
            ),
        )
        self.arn = self.layer_version.arn

    def _create_and_run_upload_script(
        self, bucket: str, package_path: str, package_hash: str
    ) -> str:
        """Create a script file and return just the execution command."""
        try:
            # Generate the script content with embedded variables to avoid argument issues
            script_content = self._generate_upload_script(
                bucket, package_path, package_hash
            )

            # Create a persistent script file in /tmp with a unique name
            script_name = f"pulumi-upload-{self.name}-{package_hash[:8]}.sh"
            script_path = os.path.join("/tmp", script_name)

            # Write the script file
            with open(script_path, "w") as f:
                f.write(script_content)

            # Make it executable
            os.chmod(script_path, 0o755)

            # Return just the simple command to execute the script
            # No arguments or environment variables in the command line
            return f"/bin/bash {script_path}"
        except (OSError, IOError) as e:
            raise RuntimeError(f"Failed to create upload script: {e}") from e

    def _generate_upload_script(
        self, bucket: str, package_path: str, package_hash: str
    ) -> str:
        """Generate script to upload source package with safely embedded paths.

        Includes improved error handling and validation.
        """
        # Escape the paths to handle special characters
        safe_package_path = shlex.quote(package_path)
        safe_bucket = shlex.quote(bucket)

        # Get local dependencies that need to be included
        local_deps = self._get_local_dependencies()

        return f"""#!/bin/bash
set -e

# Set variables within the script to avoid command line length issues
BUCKET={safe_bucket}
PACKAGE_PATH={safe_package_path}
HASH="{package_hash}"
LAYER_NAME="{self.name}"
FORCE_REBUILD="{self.force_rebuild}"
LOCAL_DEPS="{' '.join(local_deps)}"

echo "📦 Checking if source upload needed for layer '$LAYER_NAME'..."
if [ -n "$LOCAL_DEPS" ]; then
    echo "📚 Including local dependencies: $LOCAL_DEPS"
fi

# Check if we need to upload
STORED_HASH=$(aws s3 cp "s3://$BUCKET/$LAYER_NAME/hash.txt" - 2>/dev/null || echo '')
if [ "$STORED_HASH" = "$HASH" ] && [ "$FORCE_REBUILD" != "True" ]; then
    HASH_SHORT=$(echo "$HASH" | cut -c1-12)
    echo "✅ Source already up-to-date (hash: $HASH_SHORT...). Skipping upload."
    exit 0
fi

if [ "$STORED_HASH" != "$HASH" ]; then
    echo "📝 Source changes detected, uploading..."
elif [ "$FORCE_REBUILD" = "True" ]; then
    echo "🔨 Force rebuild enabled, re-uploading source..."
fi

# Validate package structure before upload
if [ ! -f "$PACKAGE_PATH/pyproject.toml" ]; then
    echo "❌ Error: pyproject.toml not found in $PACKAGE_PATH"
    echo "Package contents:"
    ls -la "$PACKAGE_PATH" 2>/dev/null || echo "Directory not accessible"
    echo "Current directory: $(pwd)"
    echo "Looking for package in: $PACKAGE_PATH"
    exit 1
fi

# Check if package has Python files
PY_FILES=$(find "$PACKAGE_PATH" -name "*.py" -type f | head -5)
if [ -z "$PY_FILES" ]; then
    echo "⚠️  Warning: No Python files found in package"
else
    echo "✓ Found Python files in package"
fi

# Upload source
TMP_DIR=$(mktemp -d)
trap 'rm -rf "$TMP_DIR"' EXIT

echo "Creating source package structure..."
mkdir -p "$TMP_DIR/source"

# Copy the main package directory structure
cp -r "$PACKAGE_PATH"/* "$TMP_DIR/source/"

# Include local dependencies if present
if [ -n "$LOCAL_DEPS" ]; then
    echo "Including local dependencies in source package..."
    for dep in $LOCAL_DEPS; do
        DEP_PATH="$(dirname "$PACKAGE_PATH")/$dep"
        if [ -d "$DEP_PATH" ]; then
            echo "  - Adding $dep from $DEP_PATH"
            mkdir -p "$TMP_DIR/dependencies/$dep"
            cp -r "$DEP_PATH"/* "$TMP_DIR/dependencies/$dep/"
        else
            echo "  Warning: Local dependency $dep not found at $DEP_PATH"
        fi
    done
fi

# Create zip quietly to reduce output
cd "$TMP_DIR"
if [ -d dependencies ]; then
    zip -qr source.zip source dependencies
else
    zip -qr source.zip source
fi
cd - >/dev/null

echo "Uploading to S3..."
# Add retry logic for S3 operations
for attempt in 1 2 3; do
    if aws s3 cp "$TMP_DIR/source.zip" "s3://$BUCKET/$LAYER_NAME/source.zip"; then
        echo "✓ Source zip uploaded"
        break
    else
        echo "Attempt $attempt failed, retrying..."
        sleep 2
    fi
    if [ $attempt -eq 3 ]; then
        echo "❌ Failed to upload source.zip after 3 attempts"
        exit 1
    fi
done

echo -n "$HASH" | aws s3 cp - "s3://$BUCKET/$LAYER_NAME/hash.txt"

echo "✅ Source uploaded successfully"
"""

    def _generate_trigger_script(
        self, bucket: str, project_name: str, package_hash: str
    ) -> str:
        """Generate script to trigger build without waiting."""
        return f"""#!/bin/bash
set -e

BUCKET="{bucket}"
PROJECT="{project_name}"
HASH="{package_hash}"

echo "🚀 Checking if build needed for layer '{self.name}'..."

# Check if we need to build
STORED_HASH=$(aws s3 cp s3://$BUCKET/{self.name}/hash.txt - 2>/dev/null || echo '')
if [ "$STORED_HASH" = "$HASH" ] && [ "{self.force_rebuild}" != "True" ]; then
    HASH_SHORT=$(echo "$HASH" | cut -c1-12)
    echo "✅ No changes detected (hash: $HASH_SHORT...). Skipping build."
    echo "💡 To force rebuild: pulumi up --config lambda-layer:force-rebuild=true"
    exit 0
fi

if [ "$STORED_HASH" != "$HASH" ]; then
    echo "📝 Code changes detected:"
    STORED_HASH_SHORT=$(echo "$STORED_HASH" | cut -c1-12)
    HASH_SHORT=$(echo "$HASH" | cut -c1-12)
    echo "   Old hash: $STORED_HASH_SHORT..."
    echo "   New hash: $HASH_SHORT..."
fi

if [ "{self.force_rebuild}" = "True" ]; then
    echo "🔨 Force rebuild enabled"
fi

# Check if there's already a build in progress
BUILD_STATUS=$(aws codebuild list-builds-for-project --project-name "$PROJECT" --query 'ids[0]' --output text 2>/dev/null || echo "None")
if [ "$BUILD_STATUS" != "None" ]; then
    CURRENT_STATUS=$(aws codebuild batch-get-builds --ids "$BUILD_STATUS" --query 'builds[0].buildStatus' --output text 2>/dev/null || echo "UNKNOWN")
    if [ "$CURRENT_STATUS" = "IN_PROGRESS" ]; then
        echo "⏳ Build already in progress. Skipping new build."
        exit 0
    fi
fi

# Start async build
echo "🏗️  Starting async build..."
BUILD_ID=$(aws codebuild start-build --project-name "$PROJECT" --query 'build.id' --output text)
echo "✅ Build started: $BUILD_ID"
echo "📊 Monitor at: https://console.aws.amazon.com/codesuite/codebuild/projects/$PROJECT/build/$BUILD_ID"
echo "⚡ Continuing with fast pulumi up (not waiting for completion)"
"""

    def _generate_initial_build_script(
        self, bucket: str, project_name: str
    ) -> str:
        """Generate script to ensure initial layer exists."""
        return f"""#!/bin/bash
set -e

BUCKET="{bucket}"
PROJECT="{project_name}"

echo "🔍 Checking if initial layer exists for '{self.name}'..."

# Check if layer exists
if aws s3api head-object --bucket "$BUCKET" --key "{self.name}/layer.zip" &>/dev/null; then
    echo "✅ Layer already exists. No initial build needed."
    exit 0
fi

echo "🏗️  No layer found. Running initial build (this will wait for completion)..."

# Start build and wait
BUILD_ID=$(aws codebuild start-build --project-name "$PROJECT" --query 'build.id' --output text)
echo "Build ID: $BUILD_ID"

while true; do
    BUILD_STATUS=$(aws codebuild batch-get-builds --ids "$BUILD_ID" --query 'builds[0].buildStatus' --output text)
    echo "Build status: $BUILD_STATUS"

    if [ "$BUILD_STATUS" = "SUCCEEDED" ]; then
        echo "✅ Initial build completed successfully!"
        break
    elif [ "$BUILD_STATUS" = "FAILED" ] || [ "$BUILD_STATUS" = "FAULT" ] || [ "$BUILD_STATUS" = "STOPPED" ] || [ "$BUILD_STATUS" = "TIMED_OUT" ]; then
        echo "❌ Initial build failed with status: $BUILD_STATUS"
        exit 1
    fi

    sleep 30
done
"""

    def _generate_sync_script(
        self,
        bucket: str,
        project_name: str,
        layer_name: str,
        package_path: str,
        package_hash: str,
    ) -> str:
        """Generate script for sync mode (waits for completion)."""
        return f"""#!/bin/bash
set -e

BUCKET="{bucket}"
PROJECT="{project_name}"
LAYER_NAME="{layer_name}"
PACKAGE_PATH="{package_path}"
HASH="{package_hash}"

echo "🔄 Building layer '{self.name}' in SYNC mode..."

# Check if we need to rebuild
if [ "$(aws s3 cp s3://$BUCKET/{self.name}/hash.txt - 2>/dev/null || echo '')" = "$HASH" ] && [ "{self.force_rebuild}" != "True" ]; then
    echo "✅ No changes detected. Skipping rebuild."

    # Ensure layer exists
    if ! aws s3api head-object --bucket "$BUCKET" --key "{self.name}/layer.zip" &>/dev/null; then
        echo "❌ Layer missing but hash matches. Please run with force-rebuild."
        exit 1
    fi
    exit 0
fi

# Upload source
echo "📦 Uploading source..."
TMP_DIR=$(mktemp -d)
trap 'rm -rf "$TMP_DIR"' EXIT

mkdir -p "$TMP_DIR/source"
cp -r "$PACKAGE_PATH"/* "$TMP_DIR/source/"

# Use cd instead of pushd/popd for better shell compatibility
cd "$TMP_DIR"
zip -r source.zip source
cd - >/dev/null

aws s3 cp "$TMP_DIR/source.zip" "s3://$BUCKET/{self.name}/source.zip"

# Start build and wait
echo "🏗️  Starting build..."
BUILD_ID=$(aws codebuild start-build --project-name "$PROJECT" --query 'build.id' --output text)
echo "Build ID: $BUILD_ID"

while true; do
    BUILD_STATUS=$(aws codebuild batch-get-builds --ids "$BUILD_ID" --query 'builds[0].buildStatus' --output text)
    echo "Build status: $BUILD_STATUS"

    if [ "$BUILD_STATUS" = "SUCCEEDED" ]; then
        echo "✅ Build completed successfully!"
        break
    elif [ "$BUILD_STATUS" = "FAILED" ] || [ "$BUILD_STATUS" = "FAULT" ] || [ "$BUILD_STATUS" = "STOPPED" ] || [ "$BUILD_STATUS" = "TIMED_OUT" ]; then
        echo "❌ Build failed with status: $BUILD_STATUS"
        exit 1
    fi

    sleep 30
done

# Save hash
echo -n "$HASH" | aws s3 cp - "s3://$BUCKET/{self.name}/hash.txt"
echo "✅ Layer build process completed!"
"""


# Define the layers to build
layers_to_build = [
    {
        "package_dir": "receipt_dynamo",
        "name": "receipt-dynamo",
        "description": "DynamoDB layer for receipt-dynamo",
        "python_versions": ["3.12"],
        "needs_pillow": False,
    },
    {
        "package_dir": "receipt_label",
        "name": "receipt-label",
        "description": "Label layer for receipt-label",
        "python_versions": ["3.12"],
        "needs_pillow": True,  # Needed - transitive dependency via openai or other packages
        "package_extras": "lambda",  # Minimal dependencies for Lambda
    },
    {
        "package_dir": "receipt_upload",
        "name": "receipt-upload",
        "description": "Upload layer for receipt-upload",
        "python_versions": ["3.12"],
        "needs_pillow": False,  # Not needed - no image processing in upload lambdas
    },
]

# Create Lambda layers using the fast approach
# TEMPORARILY SKIP LAYER BUILDING
SKIP_LAYER_BUILDING = (
    os.environ.get("PYTEST_RUNNING") == "1" or False
)  # Skip building during tests

# SYNC MODE: Set to True when ARNs are needed immediately (e.g., after major changes)
# Set to False for faster pulumi up once layers are stable
USE_SYNC_MODE = (
    False  # Temporarily disabled for faster pulumi up while testing
)

# Create Lambda layers using the hybrid approach
lambda_layers = {}

# Only create layers when running in a Pulumi context
try:
    pulumi.get_stack()  # This will throw if not in a Pulumi context
    _in_pulumi_context = not SKIP_LAYER_BUILDING
except Exception:
    _in_pulumi_context = False

if _in_pulumi_context:
    for layer_config in layers_to_build:
        lambda_layer = LambdaLayer(
            name=layer_config["name"],  # type: ignore
            package_dir=layer_config["package_dir"],  # type: ignore
            python_versions=layer_config["python_versions"],  # type: ignore
            description=layer_config["description"],  # type: ignore
            needs_pillow=layer_config["needs_pillow"],  # type: ignore
            package_extras=layer_config.get("package_extras"),  # type: ignore
            sync_mode=USE_SYNC_MODE,  # Use flag to control sync/async mode
        )
        lambda_layers[layer_config["name"]] = lambda_layer

    # Access the built layers by name
    dynamo_layer = lambda_layers["receipt-dynamo"]
    label_layer = lambda_layers["receipt-label"]
    upload_layer = lambda_layers["receipt-upload"]

    # Export the layer ARNs for reference
    pulumi.export("dynamo_layer_arn", dynamo_layer.arn)
    pulumi.export("label_layer_arn", label_layer.arn)
    pulumi.export("upload_layer_arn", upload_layer.arn)
else:
    # Create dummy objects when skipping or not in Pulumi context
    class DummyLayer:
        def __init__(self, name: str) -> None:
            self.name = name
            self.arn = None

    dynamo_layer = DummyLayer("receipt-dynamo")  # type: ignore
    label_layer = DummyLayer("receipt-label")  # type: ignore
    upload_layer = DummyLayer("receipt-upload")  # type: ignore<|MERGE_RESOLUTION|>--- conflicted
+++ resolved
@@ -686,17 +686,12 @@
             opts=pulumi.ResourceOptions(parent=self),
         )
 
-<<<<<<< HEAD
         # Configure versioning as a separate resource
         aws.s3.BucketVersioning(
             f"{self.name}-artifacts-versioning",
-=======
-        # Configure versioning as a separate resource and keep a handle for dependency ordering
-        bucket_versioning = aws.s3.BucketVersioning(
-            f"{self.name}-artifacts-versioning_test",
->>>>>>> d1e5392c
             bucket=build_bucket.id,
             versioning_configuration=(
+                aws.s3.BucketVersioningVersioningConfigurationArgs(
                 aws.s3.BucketVersioningVersioningConfigurationArgs(
                     status="Enabled"
                 )
@@ -1633,6 +1628,9 @@
 SKIP_LAYER_BUILDING = (
     os.environ.get("PYTEST_RUNNING") == "1" or False
 )  # Skip building during tests
+SKIP_LAYER_BUILDING = (
+    os.environ.get("PYTEST_RUNNING") == "1" or False
+)  # Skip building during tests
 
 # SYNC MODE: Set to True when ARNs are needed immediately (e.g., after major changes)
 # Set to False for faster pulumi up once layers are stable
