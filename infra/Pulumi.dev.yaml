config:
  aws:region: us-east-1
  portfolio:OPENAI_API_KEY:
    secure: AAABANhLu9Xk4cxD7v1K8q1IRD5Lwtnr3cQTcuUOPWIBM80amq3juqBmrNtIUlWWoQAfIi3U8Pwht4vkU7kTzOryw13iDQUdHiB2D2LJl2Y8ZXMN97lftEASOScKZihcaiNWXSm9YAgDhLbR0HtRewr1XfRt6FlohCAzFu/KuphaJd4zy+PU0t1thvj8OAErHIxU4fUQL8rkwDcqqm+bnR1J4ag2UGz075zRbEfPJAWUnen0zsN34xUDlM/JXVRMBR4dhw==
  portfolio:environment: dev
  portfolio:GOOGLE_PLACES_API_KEY:
    secure: AAABALTCiuLmoSvqaspn8wdijYSLhzp3touLTPPzUqDzbDVYvvB6FhVqfjJJ2ny0/cX8byG0NHoU/FIUijNFKFtyaE0HaCM=
  ml-training:force-rebuild: "true"
  portfolio:PINECONE_API_KEY:
    secure: AAABAB6y1jBmasYCd0JbmQetWvndVC15ZSa7jtgyj2pNQ1y18JrMbJuCkSthuTX02pG7G2YYMmh4ee8Ck16UuQML90lKCiw3IIHBHK2dXNJeSI5ewuBW2KSdjLzhQA+K6bKNQCdYUT5O6N8=
  portfolio:PINECONE_INDEX_NAME: "receipt-validation-dev"
  portfolio:PINECONE_HOST: "https://receipt-validation-dev-sy23fax.svc.aped-4627-b74a.pinecone.io"
  portfolio:privateSubnetCidrs:
    - 10.10.10.0/24
    - 10.10.11.0/24
    - 10.10.12.0/24
    - 10.10.13.0/24
  portfolio:publicSubnetCidrs:
    - 10.10.0.0/24
    - 10.10.1.0/24
    - 10.10.2.0/24
    - 10.10.3.0/24
  portfolio:vpcCidr: 10.10.0.0/16
  lambda-layer:sync-mode: "true"
  portfolio:notification_emails:
    - "tnorlund@icloud.com" # Replace with your actual email address
  portfolio:use-static-base-image: "true" # Use stable tags for faster dev builds
  portfolio:docker-buildkit: "true" # Enable Docker BuildKit for caching
  portfolio:aws-account-id: "681647709217"
  portfolio:aws-region: us-east-1
  portfolio:OLLAMA_API_KEY:
    secure: AAABANI698d7qNKtUwJyF0GZ/bFrhfeSIPr59m2d+91lkRq0NP8CyM3Xlcmg3GPG74dbr7/VOuE/RAIugIfvxIdc7s0yvhuahKjVN3L4A1a/D+opDgoQpvg=
  portfolio:LANGCHAIN_API_KEY:
    secure: AAABAC+PSTc8uajZqSWQTNyqcOPjK4cW+DP3snxJOYFRRA6LSBZq4/7mfZiY2bGuw0fOrpHuyXpwPKDHm5+Y+0cCcj02h1fiUb59JXnOPsM4Hvs=
  portfolio:ecr-max-images: "4"
  portfolio:ecr-max-age-days: "7"
<<<<<<< HEAD
  ml-training:enable-minimal: "true"
=======
  docker-build:sync-mode: "false" # Async mode for faster pulumi up in dev
  docker-build:force-rebuild: "false"
  docker-build:debug-mode: "false"
>>>>>>> 5bee9eff
<|MERGE_RESOLUTION|>--- conflicted
+++ resolved
@@ -34,10 +34,7 @@
     secure: AAABAC+PSTc8uajZqSWQTNyqcOPjK4cW+DP3snxJOYFRRA6LSBZq4/7mfZiY2bGuw0fOrpHuyXpwPKDHm5+Y+0cCcj02h1fiUb59JXnOPsM4Hvs=
   portfolio:ecr-max-images: "4"
   portfolio:ecr-max-age-days: "7"
-<<<<<<< HEAD
   ml-training:enable-minimal: "true"
-=======
   docker-build:sync-mode: "false" # Async mode for faster pulumi up in dev
   docker-build:force-rebuild: "false"
-  docker-build:debug-mode: "false"
->>>>>>> 5bee9eff
+  docker-build:debug-mode: "false"