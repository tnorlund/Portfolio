--- conflicted
+++ resolved
@@ -53,21 +53,6 @@
 from create_labels_step_functions import (
     CreateLabelsStepFunction,
 )
-<<<<<<< HEAD
-from label_harmonizer_step_functions import (
-    LabelHarmonizerStepFunction,
-)
-from label_validation_agent_step_functions import (
-    LabelValidationAgentStepFunction,
-)
-from label_suggestion_step_functions import (
-    LabelSuggestionStepFunction,
-)
-from combine_receipts_step_functions import (
-    CombineReceiptsStepFunction,
-)
-=======
->>>>>>> 1189665e
 
 # Using the optimized docker-build based base images with scoped contexts
 from networking import PublicVpc
@@ -100,7 +85,6 @@
 from chroma.workers import ChromaWorkers
 from chroma.orchestrator import ChromaOrchestrator
 from chroma.nat_egress import NatEgress
-<<<<<<< HEAD
 
 # Foundation VPC (public subnets only, no NAT) per Task 350
 public_vpc = PublicVpc("foundation")
@@ -118,25 +102,6 @@
 pulumi.export("lambda_role_arn", security.lambda_role_arn)
 pulumi.export("step_functions_role_arn", security.step_functions_role_arn)
 
-=======
-
-# Foundation VPC (public subnets only, no NAT) per Task 350
-public_vpc = PublicVpc("foundation")
-pulumi.export("foundation_vpc_id", public_vpc.vpc_id)
-
-# (moved DynamoDB gateway endpoint below after NAT creation to reference both route tables)
-pulumi.export("foundation_public_subnet_ids", public_vpc.public_subnet_ids)
-# (moved S3 gateway endpoint below after NAT creation to reference its route table)
-
-# Task 2: Security (depends on VPC)
-security = ChromaSecurity("chroma", vpc_id=public_vpc.vpc_id)
-pulumi.export("sg_lambda_id", security.sg_lambda_id)
-pulumi.export("sg_chroma_id", security.sg_chroma_id)
-pulumi.export("ecs_task_role_arn", security.ecs_task_role_arn)
-pulumi.export("lambda_role_arn", security.lambda_role_arn)
-pulumi.export("step_functions_role_arn", security.step_functions_role_arn)
-
->>>>>>> 1189665e
 # Task 3 snapshot bucket not used; shared_chromadb_buckets provides storage
 
 # --- Removed Config reading for VPC resources ---
@@ -411,12 +376,6 @@
 
 pulumi.export("ocr_job_queue_url", upload_images.ocr_queue.url)
 pulumi.export("ocr_results_queue_url", upload_images.ocr_results_queue.url)
-<<<<<<< HEAD
-pulumi.export("artifacts_bucket_name", upload_images.artifacts_bucket.bucket)
-pulumi.export("chromadb_bucket_name", embedding_infrastructure.chromadb_buckets.bucket_name)
-# Note: embed_ndjson_queue_url not exported - scripts embed directly and create CompactionRun
-=======
->>>>>>> 1189665e
 
 # ML Training Infrastructure
 # -------------------------
@@ -1177,144 +1136,4 @@
 pulumi.export(
     "validate_metadata_validate_lambda_arn",
     validate_metadata_sf.validate_metadata_lambda_arn,
-<<<<<<< HEAD
-)
-
-# Create label harmonizer Step Function
-# Processes labels in parallel by CORE_LABELS, then by merchant groups
-# Uses ChromaDB for similarity search and LLM for outlier detection
-label_harmonizer_sf = LabelHarmonizerStepFunction(
-    f"label-harmonizer-{stack}",
-    dynamodb_table_name=dynamodb_table.name,
-    dynamodb_table_arn=dynamodb_table.arn,
-    chromadb_bucket_name=embedding_infrastructure.chromadb_buckets.bucket_name,
-    chromadb_bucket_arn=embedding_infrastructure.chromadb_buckets.bucket_arn,
-    # Concurrency is now configurable via Pulumi config:
-    # pulumi config set label-harmonizer:max_concurrency_process 5 --stack dev
-    # Defaults: max_concurrency_prepare=18, max_concurrency_process=10
-)
-
-pulumi.export(
-    "label_harmonizer_sf_arn",
-    label_harmonizer_sf.state_machine_arn,
-)
-pulumi.export(
-    "label_harmonizer_batch_bucket_name",
-    label_harmonizer_sf.batch_bucket_name,
-)
-pulumi.export(
-    "label_harmonizer_prepare_lambda_arn",
-    label_harmonizer_sf.prepare_labels_lambda_arn,
-)
-pulumi.export(
-    "label_harmonizer_harmonize_lambda_arn",
-    label_harmonizer_sf.harmonize_labels_lambda_arn,
-)
-pulumi.export(
-    "label_harmonizer_aggregate_lambda_arn",
-    label_harmonizer_sf.aggregate_results_lambda_arn,
-)
-
-# Create label validation agent Step Function
-# Processes NEEDS_REVIEW labels using the Label Validation Agent
-# Uses ChromaDB for similarity search and LangGraph agent for validation
-label_validation_agent_sf = LabelValidationAgentStepFunction(
-    f"label-validation-agent-{stack}",
-    dynamodb_table_name=dynamodb_table.name,
-    dynamodb_table_arn=dynamodb_table.arn,
-    chromadb_bucket_name=embedding_infrastructure.chromadb_buckets.bucket_name,
-    chromadb_bucket_arn=embedding_infrastructure.chromadb_buckets.bucket_arn,
-    # Concurrency is now configurable via Pulumi config:
-    # pulumi config set label-validation-agent:max_concurrency_process 5 --stack dev
-    # Default: max_concurrency_process=5
-)
-
-pulumi.export(
-    "label_validation_agent_sf_arn",
-    label_validation_agent_sf.state_machine_arn,
-)
-pulumi.export(
-    "label_validation_agent_batch_bucket_name",
-    label_validation_agent_sf.batch_bucket_name,
-)
-pulumi.export(
-    "label_validation_agent_prepare_lambda_arn",
-    label_validation_agent_sf.prepare_labels_lambda_arn,
-)
-pulumi.export(
-    "label_validation_agent_validate_lambda_arn",
-    label_validation_agent_sf.validate_labels_lambda_arn,
-)
-pulumi.export(
-    "label_validation_agent_aggregate_lambda_arn",
-    label_validation_agent_sf.aggregate_results_lambda_arn,
-)
-
-# Create label suggestion Step Function
-# Processes receipts with unlabeled words using the Label Suggestion Agent
-# Uses ChromaDB for similarity search and LLM for ambiguous cases
-label_suggestion_sf = LabelSuggestionStepFunction(
-    f"label-suggestion-{stack}",
-    dynamodb_table_name=dynamodb_table.name,
-    dynamodb_table_arn=dynamodb_table.arn,
-    chromadb_bucket_name=embedding_infrastructure.chromadb_buckets.bucket_name,
-    chromadb_bucket_arn=embedding_infrastructure.chromadb_buckets.bucket_arn,
-    # Concurrency is now configurable via Pulumi config:
-    # pulumi config set label-suggestion:max_concurrency_process 5 --stack dev
-    # Default: max_concurrency_process=5
-)
-
-pulumi.export(
-    "label_suggestion_sf_arn",
-    label_suggestion_sf.state_machine_arn,
-)
-pulumi.export(
-    "label_suggestion_batch_bucket_name",
-    label_suggestion_sf.batch_bucket_name,
-)
-pulumi.export(
-    "label_suggestion_prepare_lambda_arn",
-    label_suggestion_sf.prepare_receipts_lambda_arn,
-)
-pulumi.export(
-    "label_suggestion_suggest_lambda_arn",
-    label_suggestion_sf.suggest_labels_lambda_arn,
-)
-pulumi.export(
-    "label_suggestion_aggregate_lambda_arn",
-    label_suggestion_sf.aggregate_results_lambda_arn,
-)
-
-# Create combine receipts Step Function
-# Combines multiple receipts into single receipts based on LLM analysis
-combine_receipts_sf = CombineReceiptsStepFunction(
-    f"combine-receipts-{stack}",
-    dynamodb_table_name=dynamodb_table.name,
-    dynamodb_table_arn=dynamodb_table.arn,
-    chromadb_bucket_name=embedding_infrastructure.chromadb_buckets.bucket_name,
-    chromadb_bucket_arn=embedding_infrastructure.chromadb_buckets.bucket_arn,
-    raw_bucket_name=raw_bucket.bucket,
-    site_bucket_name=site_bucket.bucket,
-    # Use artifacts bucket from upload_images (required for NDJSON export)
-    # The compaction handler has specific permissions for this bucket
-    artifacts_bucket_name=upload_images.artifacts_bucket.bucket,
-    artifacts_bucket_arn=upload_images.artifacts_bucket.arn,
-    # Queue URL and ARN - currently not created, but infrastructure supports it
-    # When queue is created, pass embed_ndjson_queue_url and embed_ndjson_queue_arn here
-    embed_ndjson_queue_url=None,
-    embed_ndjson_queue_arn=None,
-    # Concurrency is configurable via Pulumi config:
-    # pulumi config set combine-receipts:max_concurrency 5 --stack dev
-    # Default: max_concurrency=5
-)
-
-pulumi.export(
-    "combine_receipts_sf_arn",
-    combine_receipts_sf.state_machine_arn,
-)
-pulumi.export(
-    "combine_receipts_batch_bucket_name",
-    combine_receipts_sf.batch_bucket_name,
-=======
->>>>>>> 1189665e
 )