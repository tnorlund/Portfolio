from typing import Generator, Tuple
from math import atan2, degrees, sin, cos, pi, radians
from dynamo.entities.util import (
    assert_valid_uuid,
    compute_histogram,
    assert_valid_bounding_box,
    assert_valid_point,
    _format_float,
    shear_point,
    _repr_str
)


class Line:
    """
    Represents a line and its associated metadata stored in a DynamoDB table.

    This class encapsulates line-related information such as its unique identifier,
    text content, geometric properties, rotation angles, and detection confidence.
    It is designed to support operations such as generating DynamoDB keys and applying
    geometric transformations including translation, scaling, rotation, shear, and affine warping.

    Attributes:
        image_id (str): UUID identifying the image to which the line belongs.
        id (int): Identifier for the line.
        text (str): The text content of the line.
        bounding_box (dict): The bounding box of the line with keys 'x', 'y', 'width', and 'height'.
        top_right (dict): The top-right corner coordinates with keys 'x' and 'y'.
        top_left (dict): The top-left corner coordinates with keys 'x' and 'y'.
        bottom_right (dict): The bottom-right corner coordinates with keys 'x' and 'y'.
        bottom_left (dict): The bottom-left corner coordinates with keys 'x' and 'y'.
        angle_degrees (float): The angle of the line in degrees.
        angle_radians (float): The angle of the line in radians.
        confidence (float): The confidence level of the line (between 0 and 1).
        histogram (dict): A histogram representing character frequencies in the text.
        num_chars (int): The number of characters in the line.
    """

    def __init__(
        self,
        image_id: str,
        line_id: int,
        text: str,
        bounding_box: dict,
        top_right: dict,
        top_left: dict,
        bottom_right: dict,
        bottom_left: dict,
        angle_degrees: float,
        angle_radians: float,
        confidence: float,
        histogram: dict = None,
        num_chars: int = None,
    ):
        """Initializes a new Line object for DynamoDB.

        Args:
<<<<<<< HEAD
            image_id (str): UUID identifying the image
            line_id (int): Identifier for the line
            text (str): The text content of the line
            bounding_box (dict): The bounding box of the line
            top_right (dict): The top-right point of the line
            top_left (dict): The top-left point of the line
            bottom_right (dict): The bottom-right point of the line
            bottom_left (dict): The bottom-left point of the line
            angle_degrees (float): The angle of the line in degrees
            angle_radians (float): The angle of the line in radians
            confidence (float): The confidence level of the line
            histogram (dict, optional): The histogram of the line. Defaults to None.
            num_chars (int, optional): The number of characters in the line. Defaults to None.

        Attributes:
            image_id (str): UUID identifying the image
            line_id (int): Identifier for the line
            text (str): The text content of the line
            bounding_box (dict): The bounding box of the line
            top_right (dict): The top-right point of the line
            top_left (dict): The top-left point of the line
            bottom_right (dict): The bottom-right point of the line
            bottom_left (dict): The bottom-left point of the line
            angle_degrees (float): The angle of the line in degrees
            angle_radians (float): The angle of the line in radians
            confidence (float): The confidence level of the line
            histogram (dict): The histogram of the line
            num_chars (int): The number of characters in the line
=======
            image_id (str): UUID identifying the image to which the line belongs.
            id (int): Identifier for the line.
            text (str): The text content of the line.
            bounding_box (dict): The bounding box of the line with keys 'x', 'y', 'width', and 'height'.
            top_right (dict): The top-right corner coordinates with keys 'x' and 'y'.
            top_left (dict): The top-left corner coordinates with keys 'x' and 'y'.
            bottom_right (dict): The bottom-right corner coordinates with keys 'x' and 'y'.
            bottom_left (dict): The bottom-left corner coordinates with keys 'x' and 'y'.
            angle_degrees (float): The angle of the line in degrees.
            angle_radians (float): The angle of the line in radians.
            confidence (float): The confidence level of the line (between 0 and 1).
            histogram (dict, optional): A histogram representing character frequencies in the text.
            num_chars (int, optional): The number of characters in the line.
>>>>>>> 19c45ad7

        Raises:
            ValueError: If any parameter is of an invalid type or has an invalid value.
        """
        assert_valid_uuid(image_id)
        self.image_id = image_id

<<<<<<< HEAD
        if not isinstance(line_id, int):
            raise ValueError("id must be an integer")
        if line_id <= 0:
            raise ValueError("id must be positive")
        self.line_id = line_id
=======
        if not isinstance(id, int) or id <= 0:
            raise ValueError("id must be a positive integer")
        self.id = id
>>>>>>> 19c45ad7

        if not isinstance(text, str):
            raise ValueError("text must be a string")
        self.text = text

        assert_valid_bounding_box(bounding_box)
        self.bounding_box = bounding_box

        assert_valid_point(top_right)
        self.top_right = top_right

        assert_valid_point(top_left)
        self.top_left = top_left

        assert_valid_point(bottom_right)
        self.bottom_right = bottom_right

        assert_valid_point(bottom_left)
        self.bottom_left = bottom_left

        if not isinstance(angle_degrees, (float, int)):
            raise ValueError("angle_degrees must be a float or int")
        self.angle_degrees = float(angle_degrees)

        if not isinstance(angle_radians, (float, int)):
            raise ValueError("angle_radians must be a float or int")
        self.angle_radians = float(angle_radians)

        if isinstance(confidence, int):
            confidence = float(confidence)
        if not isinstance(confidence, float) or not (0 < confidence <= 1):
            raise ValueError("confidence must be a float between 0 and 1")
        self.confidence = confidence

        self.histogram = compute_histogram(text) if histogram is None else histogram
        self.num_chars = len(text) if num_chars is None else num_chars

    def key(self) -> dict:
        """Generates the primary key for the line.

        Returns:
            dict: The primary key for the line.
        """
        return {
            "PK": {"S": f"IMAGE#{self.image_id}"},
            "SK": {"S": f"LINE#{self.line_id:05d}"},
        }

    def gsi1_key(self) -> dict:
        """Generates the GSI1 key for the line.

        Returns:
            dict: The GSI1 key for the line.
        """
        return {
<<<<<<< HEAD
            "GSI1PK": {"S": f"IMAGE"},
            "GSI1SK": {"S": f"IMAGE#{self.image_id}#LINE#{self.line_id:05d}"},
=======
            "GSI1PK": {"S": "IMAGE"},
            "GSI1SK": {"S": f"IMAGE#{self.image_id}#LINE#{self.id:05d}"},
>>>>>>> 19c45ad7
        }

    def to_item(self) -> dict:
        """Converts the Line object to a DynamoDB item.

        Returns:
            dict: A dictionary representing the Line object as a DynamoDB item.
        """
        return {
            **self.key(),
            **self.gsi1_key(),
            "TYPE": {"S": "LINE"},
            "text": {"S": self.text},
            "bounding_box": {
                "M": {
                    "x": {"N": _format_float(self.bounding_box["x"], 20, 22)},
                    "y": {"N": _format_float(self.bounding_box["y"], 20, 22)},
                    "width": {"N": _format_float(self.bounding_box["width"], 20, 22)},
                    "height": {"N": _format_float(self.bounding_box["height"], 20, 22)},
                }
            },
            "top_right": {
                "M": {
                    "x": {"N": _format_float(self.top_right["x"], 20, 22)},
                    "y": {"N": _format_float(self.top_right["y"], 20, 22)},
                }
            },
            "top_left": {
                "M": {
                    "x": {"N": _format_float(self.top_left["x"], 20, 22)},
                    "y": {"N": _format_float(self.top_left["y"], 20, 22)},
                }
            },
            "bottom_right": {
                "M": {
                    "x": {"N": _format_float(self.bottom_right["x"], 20, 22)},
                    "y": {"N": _format_float(self.bottom_right["y"], 20, 22)},
                }
            },
            "bottom_left": {
                "M": {
                    "x": {"N": _format_float(self.bottom_left["x"], 20, 22)},
                    "y": {"N": _format_float(self.bottom_left["y"], 20, 22)},
                }
            },
            "angle_degrees": {"N": _format_float(self.angle_degrees, 18, 20)},
            "angle_radians": {"N": _format_float(self.angle_radians, 18, 20)},
            "confidence": {"N": _format_float(self.confidence, 2, 2)},
            "histogram": {"M": {k: {"N": str(v)} for k, v in self.histogram.items()}},
            "num_chars": {"N": str(self.num_chars)},
        }

    def calculate_centroid(self) -> Tuple[float, float]:
        """Calculates the centroid of the line.

        Returns:
            Tuple[float, float]: The (x, y) coordinates of the centroid.
        """
        x = (
            self.top_right["x"]
            + self.top_left["x"]
            + self.bottom_right["x"]
            + self.bottom_left["x"]
        ) / 4
        y = (
            self.top_right["y"]
            + self.top_left["y"]
            + self.bottom_right["y"]
            + self.bottom_left["y"]
        ) / 4
        return x, y

    def translate(self, x: float, y: float) -> None:
        """Translates the line by the specified x and y offsets.

        Args:
            x (float): The offset to add to the x-coordinate.
            y (float): The offset to add to the y-coordinate.
        """
        self.top_right["x"] += x
        self.top_right["y"] += y
        self.top_left["x"] += x
        self.top_left["y"] += y
        self.bottom_right["x"] += x
        self.bottom_right["y"] += y
        self.bottom_left["x"] += x
        self.bottom_left["y"] += y
        self.bounding_box["x"] += x
        self.bounding_box["y"] += y

    def scale(self, sx: float, sy: float) -> None:
        """Scales the line by the specified factors along the x and y axes.

        Args:
            sx (float): The scaling factor for the x-coordinate.
            sy (float): The scaling factor for the y-coordinate.
        """
        self.top_right["x"] *= sx
        self.top_right["y"] *= sy
        self.top_left["x"] *= sx
        self.top_left["y"] *= sy
        self.bottom_right["x"] *= sx
        self.bottom_right["y"] *= sy
        self.bottom_left["x"] *= sx
        self.bottom_left["y"] *= sy
        self.bounding_box["x"] *= sx
        self.bounding_box["y"] *= sy
        self.bounding_box["width"] *= sx
        self.bounding_box["height"] *= sy

    def rotate(
        self,
        angle: float,
        rotate_origin_x: float,
        rotate_origin_y: float,
        use_radians: bool = True,
    ) -> None:
        """Rotates the line by the specified angle about a given origin.

        Only rotates if the angle is within the allowed range:
        - [-π/2, π/2] if `use_radians` is True
        - [-90, 90] degrees if `use_radians` is False

        The method updates the corner coordinates and accumulates the rotation in the
        angle properties.

        Args:
            angle (float): The angle by which to rotate the line.
            rotate_origin_x (float): The x-coordinate of the rotation origin.
            rotate_origin_y (float): The y-coordinate of the rotation origin.
            use_radians (bool, optional): Whether the angle is in radians. Defaults to True.

        Raises:
            ValueError: If the angle is outside the allowed range.
        """
        if use_radians:
            if not (-pi / 2 <= angle <= pi / 2):
                raise ValueError(
                    f"Angle {angle} (radians) is outside the allowed range [-π/2, π/2]."
                )
            angle_radians = angle
        else:
            if not (-90 <= angle <= 90):
                raise ValueError(
                    f"Angle {angle} (degrees) is outside the allowed range [-90, 90]."
                )
            angle_radians = radians(angle)

        def rotate_point(px, py, ox, oy, theta):
            """Rotates a point (px, py) around (ox, oy) by theta radians."""
            translated_x = px - ox
            translated_y = py - oy
            rotated_x = translated_x * cos(theta) - translated_y * sin(theta)
            rotated_y = translated_x * sin(theta) + translated_y * cos(theta)
            return rotated_x + ox, rotated_y + oy

        for corner in [
            self.top_right,
            self.top_left,
            self.bottom_right,
            self.bottom_left,
        ]:
            x_new, y_new = rotate_point(
                corner["x"],
                corner["y"],
                rotate_origin_x,
                rotate_origin_y,
                angle_radians,
            )
            corner["x"] = x_new
            corner["y"] = y_new

        if use_radians:
            self.angle_radians += angle_radians
            self.angle_degrees += angle_radians * 180.0 / pi
        else:
            self.angle_degrees += angle
            self.angle_radians += radians(angle)

        xs = [
            pt["x"]
            for pt in [
                self.top_right,
                self.top_left,
                self.bottom_right,
                self.bottom_left,
            ]
        ]
        ys = [
            pt["y"]
            for pt in [
                self.top_right,
                self.top_left,
                self.bottom_right,
                self.bottom_left,
            ]
        ]
        self.bounding_box["x"] = min(xs)
        self.bounding_box["y"] = min(ys)
        self.bounding_box["width"] = max(xs) - min(xs)
        self.bounding_box["height"] = max(ys) - min(ys)

    def shear(
        self, shx: float, shy: float, pivot_x: float = 0.0, pivot_y: float = 0.0
    ) -> None:
        """Applies a shear transformation to the line about a pivot point.

        Args:
            shx (float): The horizontal shear factor.
            shy (float): The vertical shear factor.
            pivot_x (float, optional): The x-coordinate of the pivot point. Defaults to 0.0.
            pivot_y (float, optional): The y-coordinate of the pivot point. Defaults to 0.0.
        """
        corners = [self.top_right, self.top_left, self.bottom_right, self.bottom_left]
        for corner in corners:
            x_new, y_new = shear_point(
                corner["x"], corner["y"], pivot_x, pivot_y, shx, shy
            )
            corner["x"] = x_new
            corner["y"] = y_new

        xs = [pt["x"] for pt in corners]
        ys = [pt["y"] for pt in corners]
        self.bounding_box["x"] = min(xs)
        self.bounding_box["y"] = min(ys)
        self.bounding_box["width"] = max(xs) - min(xs)
        self.bounding_box["height"] = max(ys) - min(ys)

    def warp_affine(self, a, b, c, d, e, f) -> None:
        """Applies an affine transformation to the line's corners and updates its properties.

        The transformation is defined by the equations:
            x' = a * x + b * y + c
            y' = d * x + e * y + f

        After transforming the corners, the bounding box and the line's angle are recalculated.

        Args:
            a, b, c, d, e, f (float): Parameters defining the 2x3 affine transformation.
        """
        corners = [self.top_left, self.top_right, self.bottom_left, self.bottom_right]
        for corner in corners:
            x_old = corner["x"]
            y_old = corner["y"]
            corner["x"] = a * x_old + b * y_old + c
            corner["y"] = d * x_old + e * y_old + f

        xs = [pt["x"] for pt in corners]
        ys = [pt["y"] for pt in corners]
        self.bounding_box["x"] = min(xs)
        self.bounding_box["y"] = min(ys)
        self.bounding_box["width"] = max(xs) - min(xs)
        self.bounding_box["height"] = max(ys) - min(ys)

        dx = self.top_right["x"] - self.top_left["x"]
        dy = self.top_right["y"] - self.top_left["y"]
        new_angle_radians = atan2(dy, dx)
        self.angle_radians = new_angle_radians
        self.angle_degrees = new_angle_radians * 180.0 / pi

    def warp_affine_normalized_forward(
        self,
        a_f,
        b_f,
        c_f,
        d_f,
        e_f,
        f_f,
        orig_width,
        orig_height,
        new_width,
        new_height,
        flip_y=False,
    ) -> None:
        """Applies a normalized forward affine transformation to the line's corners.

        The transformation converts normalized coordinates from the original image to new
        normalized coordinates in the warped image.

        Args:
            a_f, b_f, c_f, d_f, e_f, f_f (float): Parameters for the forward affine transform.
            orig_width (int): The width of the original image in pixels.
            orig_height (int): The height of the original image in pixels.
            new_width (int): The width of the new warped image in pixels.
            new_height (int): The height of the new warped image in pixels.
            flip_y (bool, optional): Whether to flip the y-coordinate. Defaults to False.
        """
        corners = [self.top_left, self.top_right, self.bottom_left, self.bottom_right]
        for corner in corners:
            x_old = corner["x"] * orig_width
            y_old = corner["y"] * orig_height
            if flip_y:
                y_old = orig_height - y_old
            x_new_px = a_f * x_old + b_f * y_old + c_f
            y_new_px = d_f * x_old + e_f * y_old + f_f
            if flip_y:
                corner["x"] = x_new_px / new_width
                corner["y"] = 1 - (y_new_px / new_height)
            else:
                corner["x"] = x_new_px / new_width
                corner["y"] = y_new_px / new_height

        xs = [pt["x"] for pt in corners]
        ys = [pt["y"] for pt in corners]
        self.bounding_box["x"] = min(xs)
        self.bounding_box["y"] = min(ys)
        self.bounding_box["width"] = max(xs) - min(xs)
        self.bounding_box["height"] = max(ys) - min(ys)
        dx = self.top_right["x"] - self.top_left["x"]
        dy = self.top_right["y"] - self.top_left["y"]
        angle_rad = atan2(dy, dx)
        self.angle_radians = angle_rad
        self.angle_degrees = degrees(angle_rad)

    def rotate_90_ccw_in_place(self, old_w: int, old_h: int) -> None:
        """Rotates the line 90 degrees counter-clockwise in-place.

        The rotation is performed about the origin (0, 0) in pixel space, and the
        coordinates are re-normalized based on the new image dimensions.

        Args:
            old_w (int): The width of the image before rotation.
            old_h (int): The height of the image before rotation.
        """
        corners = [self.top_left, self.top_right, self.bottom_right, self.bottom_left]
        for corner in corners:
            corner["x"] *= old_w
            corner["y"] *= old_h

        for corner in corners:
            x_old = corner["x"]
            y_old = corner["y"]
            corner["x"] = y_old
            corner["y"] = old_w - x_old

        final_w = old_h
        final_h = old_w
        for corner in corners:
            corner["x"] /= final_w
            corner["y"] /= final_h

        xs = [pt["x"] for pt in corners]
        ys = [pt["y"] for pt in corners]
        self.bounding_box["x"] = min(xs)
        self.bounding_box["y"] = min(ys)
        self.bounding_box["width"] = max(xs) - min(xs)
        self.bounding_box["height"] = max(ys) - min(ys)

        self.angle_degrees += 90
        self.angle_radians += pi / 2

    def __repr__(self) -> str:
        """Returns a string representation of the Line object.

        Returns:
            str: A string representation of the Line object.
        """
        return (
            f"Line("
<<<<<<< HEAD
                f"line_id={self.line_id}, "
                f"text={_repr_str(self.text)}, "
                f"bounding_box={self.bounding_box}, "
                f"top_right={self.top_right}, "
                f"top_left={self.top_left}, "
                f"bottom_right={self.bottom_right}, "
                f"bottom_left={self.bottom_left}, "
                f"angle_degrees={self.angle_degrees}, "
                f"angle_radians={self.angle_radians}, "
                f"confidence={self.confidence}"
=======
            f"id={self.id}, "
            f"text='{self.text}', "
            f"bounding_box={self.bounding_box}, "
            f"top_right={self.top_right}, "
            f"top_left={self.top_left}, "
            f"bottom_right={self.bottom_right}, "
            f"bottom_left={self.bottom_left}, "
            f"angle_degrees={self.angle_degrees}, "
            f"angle_radians={self.angle_radians}, "
            f"confidence={self.confidence}"
>>>>>>> 19c45ad7
            f")"
        )

    def __iter__(self) -> Generator[Tuple[str, any], None, None]:
        """Returns an iterator over the Line object's attributes.

        Yields:
            Tuple[str, any]: A tuple containing the attribute name and its value.
        """
        yield "image_id", self.image_id
        yield "line_id", self.line_id
        yield "text", self.text
        yield "bounding_box", self.bounding_box
        yield "top_right", self.top_right
        yield "top_left", self.top_left
        yield "bottom_right", self.bottom_right
        yield "bottom_left", self.bottom_left
        yield "angle_degrees", self.angle_degrees
        yield "angle_radians", self.angle_radians
        yield "confidence", self.confidence
        yield "histogram", self.histogram
        yield "num_chars", self.num_chars

    def __eq__(self, other: object) -> bool:
        """Determines whether two Line objects are equal.

        Args:
            other (object): The object to compare.

        Returns:
            bool: True if the Line objects are equal, False otherwise.

        Note:
            If other is not an instance of Line, False is returned.
        """
        if not isinstance(other, Line):
            return False
        return (
            self.image_id == other.image_id
            and self.line_id == other.line_id
            and self.text == other.text
            and self.bounding_box == other.bounding_box
            and self.top_right == other.top_right
            and self.top_left == other.top_left
            and self.bottom_right == other.bottom_right
            and self.bottom_left == other.bottom_left
            and self.angle_degrees == other.angle_degrees
            and self.angle_radians == other.angle_radians
            and self.confidence == other.confidence
        )


def itemToLine(item: dict) -> Line:
    """Converts a DynamoDB item to a Line object.

    Args:
        item (dict): The DynamoDB item to convert.

    Returns:
        Line: The Line object represented by the DynamoDB item.

    Raises:
        ValueError: When the item format is invalid.
    """
    required_keys = {
        "PK",
        "SK",
        "text",
        "bounding_box",
        "top_right",
        "top_left",
        "bottom_right",
        "bottom_left",
        "angle_degrees",
        "angle_radians",
        "confidence",
    }
    if not required_keys.issubset(item.keys()):
        missing_keys = required_keys - set(item.keys())
        raise ValueError(f"Item is missing required keys: {missing_keys}")
    try:
        return Line(
            image_id=item["PK"]["S"][6:],
            line_id=int(item["SK"]["S"][6:]),
            text=item["text"]["S"],
            bounding_box={
                key: float(value["N"])
                for key, value in item["bounding_box"]["M"].items()
            },
            top_right={
                key: float(value["N"]) for key, value in item["top_right"]["M"].items()
            },
            top_left={
                key: float(value["N"]) for key, value in item["top_left"]["M"].items()
            },
            bottom_right={
                key: float(value["N"])
                for key, value in item["bottom_right"]["M"].items()
            },
            bottom_left={
                key: float(value["N"])
                for key, value in item["bottom_left"]["M"].items()
            },
            angle_degrees=float(item["angle_degrees"]["N"]),
            angle_radians=float(item["angle_radians"]["N"]),
            confidence=float(item["confidence"]["N"]),
        )
    except KeyError as e:
        raise ValueError(f"Error converting item to Line: {e}")<|MERGE_RESOLUTION|>--- conflicted
+++ resolved
@@ -55,36 +55,6 @@
         """Initializes a new Line object for DynamoDB.
 
         Args:
-<<<<<<< HEAD
-            image_id (str): UUID identifying the image
-            line_id (int): Identifier for the line
-            text (str): The text content of the line
-            bounding_box (dict): The bounding box of the line
-            top_right (dict): The top-right point of the line
-            top_left (dict): The top-left point of the line
-            bottom_right (dict): The bottom-right point of the line
-            bottom_left (dict): The bottom-left point of the line
-            angle_degrees (float): The angle of the line in degrees
-            angle_radians (float): The angle of the line in radians
-            confidence (float): The confidence level of the line
-            histogram (dict, optional): The histogram of the line. Defaults to None.
-            num_chars (int, optional): The number of characters in the line. Defaults to None.
-
-        Attributes:
-            image_id (str): UUID identifying the image
-            line_id (int): Identifier for the line
-            text (str): The text content of the line
-            bounding_box (dict): The bounding box of the line
-            top_right (dict): The top-right point of the line
-            top_left (dict): The top-left point of the line
-            bottom_right (dict): The bottom-right point of the line
-            bottom_left (dict): The bottom-left point of the line
-            angle_degrees (float): The angle of the line in degrees
-            angle_radians (float): The angle of the line in radians
-            confidence (float): The confidence level of the line
-            histogram (dict): The histogram of the line
-            num_chars (int): The number of characters in the line
-=======
             image_id (str): UUID identifying the image to which the line belongs.
             id (int): Identifier for the line.
             text (str): The text content of the line.
@@ -98,7 +68,6 @@
             confidence (float): The confidence level of the line (between 0 and 1).
             histogram (dict, optional): A histogram representing character frequencies in the text.
             num_chars (int, optional): The number of characters in the line.
->>>>>>> 19c45ad7
 
         Raises:
             ValueError: If any parameter is of an invalid type or has an invalid value.
@@ -106,17 +75,11 @@
         assert_valid_uuid(image_id)
         self.image_id = image_id
 
-<<<<<<< HEAD
         if not isinstance(line_id, int):
             raise ValueError("id must be an integer")
         if line_id <= 0:
             raise ValueError("id must be positive")
         self.line_id = line_id
-=======
-        if not isinstance(id, int) or id <= 0:
-            raise ValueError("id must be a positive integer")
-        self.id = id
->>>>>>> 19c45ad7
 
         if not isinstance(text, str):
             raise ValueError("text must be a string")
@@ -172,13 +135,8 @@
             dict: The GSI1 key for the line.
         """
         return {
-<<<<<<< HEAD
             "GSI1PK": {"S": f"IMAGE"},
             "GSI1SK": {"S": f"IMAGE#{self.image_id}#LINE#{self.line_id:05d}"},
-=======
-            "GSI1PK": {"S": "IMAGE"},
-            "GSI1SK": {"S": f"IMAGE#{self.image_id}#LINE#{self.id:05d}"},
->>>>>>> 19c45ad7
         }
 
     def to_item(self) -> dict:
@@ -538,19 +496,7 @@
         """
         return (
             f"Line("
-<<<<<<< HEAD
-                f"line_id={self.line_id}, "
-                f"text={_repr_str(self.text)}, "
-                f"bounding_box={self.bounding_box}, "
-                f"top_right={self.top_right}, "
-                f"top_left={self.top_left}, "
-                f"bottom_right={self.bottom_right}, "
-                f"bottom_left={self.bottom_left}, "
-                f"angle_degrees={self.angle_degrees}, "
-                f"angle_radians={self.angle_radians}, "
-                f"confidence={self.confidence}"
-=======
-            f"id={self.id}, "
+            f"id={self.line_id}, "
             f"text='{self.text}', "
             f"bounding_box={self.bounding_box}, "
             f"top_right={self.top_right}, "
@@ -560,7 +506,6 @@
             f"angle_degrees={self.angle_degrees}, "
             f"angle_radians={self.angle_radians}, "
             f"confidence={self.confidence}"
->>>>>>> 19c45ad7
             f")"
         )
 
