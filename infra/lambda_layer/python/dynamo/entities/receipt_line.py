from typing import Generator, Tuple
from dynamo.entities.util import (
    assert_valid_uuid,
    assert_valid_bounding_box,
    assert_valid_point,
    _format_float,
    compute_histogram,
    _repr_str,
)


class ReceiptLine:
    """
    Represents a receipt line and its associated metadata stored in a DynamoDB table.

    This class encapsulates receipt line-related information such as the receipt identifier,
    image UUID, text content, geometric properties, rotation angles, and detection confidence.
    It is designed to support operations such as generating DynamoDB keys and converting the
    receipt line to a DynamoDB item.

    Attributes:
        receipt_id (int): Identifier for the receipt.
        image_id (str): UUID identifying the image to which the receipt line belongs.
        id (int): Identifier for the receipt line.
        text (str): The text content of the receipt line.
        bounding_box (dict): The bounding box of the receipt line with keys 'x', 'y', 'width', and 'height'.
        top_right (dict): The top-right corner coordinates with keys 'x' and 'y'.
        top_left (dict): The top-left corner coordinates with keys 'x' and 'y'.
        bottom_right (dict): The bottom-right corner coordinates with keys 'x' and 'y'.
        bottom_left (dict): The bottom-left corner coordinates with keys 'x' and 'y'.
        angle_degrees (float): The angle of the receipt line in degrees.
        angle_radians (float): The angle of the receipt line in radians.
        confidence (float): The confidence level of the receipt line (between 0 and 1).
        histogram (dict): A histogram representing character frequencies in the text.
        num_chars (int): The number of characters in the receipt line.
    """

    def __init__(
        self,
        receipt_id: int,
        image_id: str,
        line_id: int,
        text: str,
        bounding_box: dict,
        top_right: dict,
        top_left: dict,
        bottom_right: dict,
        bottom_left: dict,
        angle_degrees: float,
        angle_radians: float,
        confidence: float,
        histogram: dict = None,
        num_chars: int = None,
    ):
        """
        Initializes a new ReceiptLine object for DynamoDB.

        Args:
            receipt_id (int): Identifier for the receipt.
            image_id (str): UUID identifying the image to which the receipt line belongs.
            id (int): Identifier for the receipt line.
            text (str): The text content of the receipt line.
            bounding_box (dict): The bounding box of the receipt line with keys 'x', 'y', 'width', and 'height'.
            top_right (dict): The top-right corner coordinates with keys 'x' and 'y'.
            top_left (dict): The top-left corner coordinates with keys 'x' and 'y'.
            bottom_right (dict): The bottom-right corner coordinates with keys 'x' and 'y'.
            bottom_left (dict): The bottom-left corner coordinates with keys 'x' and 'y'.
            angle_degrees (float): The angle of the receipt line in degrees.
            angle_radians (float): The angle of the receipt line in radians.
            confidence (float): The confidence level of the receipt line (between 0 and 1).
            histogram (dict, optional): A histogram representing character frequencies in the text.
            num_chars (int, optional): The number of characters in the receipt line.

        Raises:
            ValueError: If any parameter is of an invalid type or has an invalid value.
        """
        if not isinstance(receipt_id, int):
            raise ValueError("receipt_id must be an integer")
        if receipt_id <= 0:
            raise ValueError("receipt_id must be positive")
        self.receipt_id = receipt_id

        assert_valid_uuid(image_id)
        self.image_id = image_id

        if not isinstance(line_id, int):
            raise ValueError("id must be an integer")
        if line_id <= 0:
            raise ValueError("id must be positive")
        self.line_id = line_id

        if not isinstance(text, str):
            raise ValueError("text must be a string")
        self.text = text

        assert_valid_bounding_box(bounding_box)
        self.bounding_box = bounding_box
        assert_valid_point(top_right)
        self.top_right = top_right
        assert_valid_point(top_left)
        self.top_left = top_left
        assert_valid_point(bottom_right)
        self.bottom_right = bottom_right
        assert_valid_point(bottom_left)
        self.bottom_left = bottom_left

        if not isinstance(angle_degrees, (float, int)):
            raise ValueError("angle_degrees must be a float or int")
        self.angle_degrees = float(angle_degrees)
        if not isinstance(angle_radians, (float, int)):
            raise ValueError("angle_radians must be a float or int")
        self.angle_radians = float(angle_radians)

        if isinstance(confidence, int):
            confidence = float(confidence)
        if not isinstance(confidence, float):
            raise ValueError("confidence must be a float")
        if confidence <= 0.0 or confidence > 1.0:
            raise ValueError("confidence must be between 0 and 1")
        self.confidence = confidence

        self.histogram = (
            compute_histogram(self.text) if histogram is None else histogram
        )
        self.num_chars = len(self.text) if num_chars is None else num_chars

    def key(self) -> dict:
        """
        Generates the primary key for the receipt line.

        Returns:
            dict: The primary key for the receipt line.
        """
        return {
            "PK": {"S": f"IMAGE#{self.image_id}"},
            "SK": {"S": f"RECEIPT#{self.receipt_id:05d}#LINE#{self.line_id:05d}"},
        }

    def to_item(self) -> dict:
        """
        Converts the ReceiptLine object to a DynamoDB item.

        Returns:
            dict: A dictionary representing the ReceiptLine object as a DynamoDB item.
        """
        return {
            **self.key(),
            "TYPE": {"S": "RECEIPT_LINE"},
            "text": {"S": self.text},
            "bounding_box": {
                "M": {
                    "x": {"N": _format_float(self.bounding_box["x"], 20, 22)},
                    "y": {"N": _format_float(self.bounding_box["y"], 20, 22)},
                    "width": {"N": _format_float(self.bounding_box["width"], 20, 22)},
                    "height": {"N": _format_float(self.bounding_box["height"], 20, 22)},
                }
            },
            "top_right": {
                "M": {
                    "x": {"N": _format_float(self.top_right["x"], 20, 22)},
                    "y": {"N": _format_float(self.top_right["y"], 20, 22)},
                }
            },
            "top_left": {
                "M": {
                    "x": {"N": _format_float(self.top_left["x"], 20, 22)},
                    "y": {"N": _format_float(self.top_left["y"], 20, 22)},
                }
            },
            "bottom_right": {
                "M": {
                    "x": {"N": _format_float(self.bottom_right["x"], 20, 22)},
                    "y": {"N": _format_float(self.bottom_right["y"], 20, 22)},
                }
            },
            "bottom_left": {
                "M": {
                    "x": {"N": _format_float(self.bottom_left["x"], 20, 22)},
                    "y": {"N": _format_float(self.bottom_left["y"], 20, 22)},
                }
            },
            "angle_degrees": {"N": _format_float(self.angle_degrees, 18, 20)},
            "angle_radians": {"N": _format_float(self.angle_radians, 18, 20)},
            "confidence": {"N": _format_float(self.confidence, 2, 2)},
            "histogram": {"M": {k: {"N": str(v)} for k, v in self.histogram.items()}},
            "num_chars": {"N": str(self.num_chars)},
        }

    def __eq__(self, other: object) -> bool:
        """
        Determines whether two ReceiptLine objects are equal.

        Args:
            other (object): The object to compare.

        Returns:
            bool: True if the ReceiptLine objects are equal, False otherwise.

        Note:
            If other is not an instance of ReceiptLine, False is returned.
        """
        if not isinstance(other, ReceiptLine):
            return False
        return (
            self.receipt_id == other.receipt_id
            and self.image_id == other.image_id
            and self.line_id == other.line_id
            and self.text == other.text
            and self.bounding_box == other.bounding_box
            and self.top_right == other.top_right
            and self.top_left == other.top_left
            and self.bottom_right == other.bottom_right
            and self.bottom_left == other.bottom_left
            and self.angle_degrees == other.angle_degrees
            and self.angle_radians == other.angle_radians
            and self.confidence == other.confidence
        )

    def __repr__(self) -> str:
        """
        Returns a string representation of the ReceiptLine object.

        Returns:
            str: A string representation of the ReceiptLine object.
        """
        return (
            f"ReceiptLine("
            f"receipt_id={self.receipt_id}, "
<<<<<<< HEAD
            f"image_id={self.image_id}, "
            f"line_id={self.line_id}, "
=======
            f"image_id='{self.image_id}', "
            f"id={self.id}, "
>>>>>>> 19c45ad7
            f"text='{self.text}', "
            f"bounding_box={self.bounding_box}, "
            f"top_right={self.top_right}, "
            f"top_left={self.top_left}, "
            f"bottom_right={self.bottom_right}, "
            f"bottom_left={self.bottom_left}, "
            f"angle_degrees={self.angle_degrees}, "
            f"angle_radians={self.angle_radians}, "
            f"confidence={self.confidence}"
            f")"
        )

    def __iter__(self) -> Generator[Tuple[str, any], None, None]:
        """
        Returns an iterator over the ReceiptLine object's attributes.

        Yields:
            Tuple[str, any]: A tuple containing the attribute name and its value.
        """
        yield "image_id", self.image_id
        yield "receipt_id", self.receipt_id
        yield "line_id", self.line_id
        yield "text", self.text
        yield "bounding_box", self.bounding_box
        yield "top_right", self.top_right
        yield "top_left", self.top_left
        yield "bottom_right", self.bottom_right
        yield "bottom_left", self.bottom_left
        yield "angle_degrees", self.angle_degrees
        yield "angle_radians", self.angle_radians
        yield "confidence", self.confidence
        yield "histogram", self.histogram
        yield "num_chars", self.num_chars


def itemToReceiptLine(item: dict) -> ReceiptLine:
    """
    Converts a DynamoDB item to a ReceiptLine object.

    Args:
        item (dict): The DynamoDB item to convert.

    Returns:
        ReceiptLine: The ReceiptLine object represented by the DynamoDB item.

    Raises:
        ValueError: When the item format is invalid or required keys are missing.
    """
    required_keys = {
        "PK",
        "SK",
        "text",
        "bounding_box",
        "top_right",
        "top_left",
        "bottom_right",
        "bottom_left",
        "angle_degrees",
        "angle_radians",
        "confidence",
    }
    if not required_keys.issubset(item.keys()):
        missing_keys = required_keys - set(item.keys())
        raise ValueError(f"Item is missing required keys: {missing_keys}")
    try:
        return ReceiptLine(
            image_id=item["PK"]["S"].split("#")[1],
            receipt_id=int(item["SK"]["S"].split("#")[1]),
            line_id=int(item["SK"]["S"].split("#")[3]),
            text=item["text"]["S"],
            bounding_box={
                key: float(value["N"])
                for key, value in item["bounding_box"]["M"].items()
            },
            top_right={
                key: float(value["N"]) for key, value in item["top_right"]["M"].items()
            },
            top_left={
                key: float(value["N"]) for key, value in item["top_left"]["M"].items()
            },
            bottom_right={
                key: float(value["N"])
                for key, value in item["bottom_right"]["M"].items()
            },
            bottom_left={
                key: float(value["N"])
                for key, value in item["bottom_left"]["M"].items()
            },
            angle_degrees=float(item["angle_degrees"]["N"]),
            angle_radians=float(item["angle_radians"]["N"]),
            confidence=float(item["confidence"]["N"]),
        )
    except (KeyError, IndexError) as e:
        raise ValueError("Error converting item to ReceiptLine") from e<|MERGE_RESOLUTION|>--- conflicted
+++ resolved
@@ -226,13 +226,8 @@
         return (
             f"ReceiptLine("
             f"receipt_id={self.receipt_id}, "
-<<<<<<< HEAD
             f"image_id={self.image_id}, "
             f"line_id={self.line_id}, "
-=======
-            f"image_id='{self.image_id}', "
-            f"id={self.id}, "
->>>>>>> 19c45ad7
             f"text='{self.text}', "
             f"bounding_box={self.bounding_box}, "
             f"top_right={self.top_right}, "
