--- conflicted
+++ resolved
@@ -53,29 +53,8 @@
         """Initializes a new Receipt object for DynamoDB.
 
         Args:
-<<<<<<< HEAD
-            image_id (str): UUID identifying the image
-            receipt_id (int): Number identifying the receipt
-            width (int): The width of the receipt in pixels
-            height (int): The height of the receipt in pixels
-            timestamp_added (datetime): The timestamp the receipt was added
-            raw_s3_bucket (str): The S3 bucket where the receipt is stored
-            raw_s3_key (str): The S3 key where the receipt is stored
-            top_left (dict): The top left corner of the bounding box
-            top_right (dict): The top right corner of the bounding box
-            bottom_left (dict): The bottom left corner of the bounding box
-            bottom_right (dict): The bottom right corner of the bounding box
-            sha256 (str): The SHA256 hash of the receipt
-
-        Attributes:
-        """
-        assert_valid_uuid(image_id)
-        self.image_id = image_id
-        
-        if not isinstance(receipt_id, int):
-=======
             image_id (str): UUID identifying the associated image.
-            id (int): Number identifying the receipt.
+            receipt_id (int): Number identifying the receipt.
             width (int): The width of the receipt in pixels.
             height (int): The height of the receipt in pixels.
             timestamp_added (datetime): The timestamp when the receipt was added.
@@ -94,19 +73,13 @@
         """
         assert_valid_uuid(image_id)
         self.image_id = image_id
-
-        if not isinstance(id, int):
->>>>>>> 19c45ad7
+        
+        if not isinstance(receipt_id, int):
             raise ValueError("id must be an integer")
         if receipt_id <= 0:
             raise ValueError("id must be positive")
-<<<<<<< HEAD
         self.receipt_id = receipt_id
         
-=======
-        self.id = id
-
->>>>>>> 19c45ad7
         if (
             width <= 0
             or height <= 0
@@ -239,13 +212,8 @@
         """
         return (
             "Receipt("
-<<<<<<< HEAD
             f"image_id={_repr_str(self.image_id)}, "
             f"receipt_id={self.receipt_id}, "
-=======
-            f"image_id='{self.image_id}', "
-            f"id={self.id}, "
->>>>>>> 19c45ad7
             f"width={self.width}, "
             f"height={self.height}, "
             f"timestamp_added={_repr_str(self.timestamp_added)}, "
