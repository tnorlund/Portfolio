{
  // Python Interpreter Configuration
  // Use the workspace virtual environment where all packages are installed
  "python.defaultInterpreterPath": "${workspaceFolder}/.venv/bin/python",
  "python.venvPath": "${workspaceFolder}",
  "python.venvFolders": [".venv"],
<<<<<<< HEAD
  // Explicitly set the Python path for Cursor
  "python.pythonPath": "${workspaceFolder}/.venv/bin/python",
=======
>>>>>>> 1189665e

  // Python Analysis Configuration (Pylance/Pyright)
  // Auto-discover packages from the virtual environment
  "python.analysis.autoSearchPaths": true,
  "python.analysis.autoImportCompletions": true,
  "python.analysis.completeFunctionParens": true,
  "python.analysis.typeCheckingMode": "basic",
  "python.analysis.useLibraryCodeForTypes": true,
  // Explicit paths to local packages for better autocomplete
  "python.analysis.extraPaths": [
    "${workspaceFolder}/receipt_dynamo",
    "${workspaceFolder}/receipt_label",
    "${workspaceFolder}/receipt_upload",
<<<<<<< HEAD
    "${workspaceFolder}/receipt_agent",
    "${workspaceFolder}/receipt_chroma",
    "${workspaceFolder}/receipt_places",
=======
>>>>>>> 1189665e
    "${workspaceFolder}/infra",
    "${workspaceFolder}/scripts"
  ],

  // Cursor/Pyright Analysis Configuration
  // Let it auto-discover from the virtual environment
  "cursorpyright.analysis.autoSearchPaths": true,
  "cursorpyright.analysis.autoImportCompletions": true,
  // Explicit paths to local packages for better autocomplete
  "cursorpyright.analysis.extraPaths": [
    "${workspaceFolder}/receipt_dynamo",
    "${workspaceFolder}/receipt_label",
    "${workspaceFolder}/receipt_upload",
<<<<<<< HEAD
    "${workspaceFolder}/receipt_agent",
    "${workspaceFolder}/receipt_chroma",
    "${workspaceFolder}/receipt_places",
=======
>>>>>>> 1189665e
    "${workspaceFolder}/infra",
    "${workspaceFolder}/scripts"
  ],

  // Python Testing Configuration
  "python.testing.pytestEnabled": true,
  "python.testing.unittestEnabled": false,
  "python.testing.pytestPath": "pytest",
  "python.testing.cwd": "${workspaceFolder}",
  "python.testing.pytestArgs": [
    "receipt_dynamo/tests",
    "receipt_label/tests",
    "--cov=receipt_dynamo/receipt_dynamo",
    "--cov=receipt_label/receipt_label",
    "--cov-config=receipt_dynamo/tests/.coveragerc",
    "--cov-report=xml:receipt_dynamo/tests/coverage.xml"
  ],

  // Python Linting Configuration
  // Modern Python extension uses pylint extension for linting
  "python.linting.enabled": true,
  "python.linting.pylintEnabled": true,
  "python.linting.flake8Enabled": false,
  "python.linting.mypyEnabled": true,
  "python.linting.lintOnSave": true,
  "python.linting.pylintArgs": ["--max-line-length=79"],

  // Pylint Extension Configuration (modern way - this is what actually runs)
  "pylint.args": [
    "--max-line-length=79",
    "--load-plugins=pylint.extensions.docparams"
  ],
  "pylint.codeActions": {
    "enabled": true
  },
  // Enable pylint to run on save (for Pylint extension)
  "pylint.lintOnSave": true,
  // Use the Python extension's linting too
  "python.analysis.diagnosticMode": "workspace",
  // Enable diagnostics for all files
  "python.analysis.diagnosticSeverityOverrides": {
    "reportGeneralTypeIssues": "none",
    "reportInvalidTypeVarUse": "none"
  },

  // MyPy Configuration (for MyPy extension if installed)
  "mypy-type-checker.args": [
    "--ignore-missing-imports",
    "--no-strict-optional"
  ],

  // Enable diagnostics in Problems panel
  "problems.showCurrentInStatus": true,

  // Python Formatting Configuration
  "python.formatting.provider": "none",
  "python.formatting.blackArgs": ["--line-length=79"],
  "[python]": {
    "editor.defaultFormatter": "ms-python.black-formatter",
    "editor.formatOnSave": true,
    "editor.codeActionsOnSave": {
      "source.organizeImports": "explicit",
      "source.fixAll": "explicit"
    },
    "files.trimTrailingWhitespace": true
  },

  // Global editor settings (for all files)
  "editor.codeActionsOnSave": {
    "source.fixAll": "explicit",
    "source.organizeImports": "explicit"
  },
  "black-formatter.args": ["--line-length=79"],
  "isort.args": ["--profile", "black", "--line-length", "79"],

  // Environment Configuration
  "python.envFile": "${workspaceFolder}/.env",
  "terminal.integrated.env.osx": {
    "PYTHONPATH": "${workspaceFolder}"
  },

  // Editor Configuration
  "editor.formatOnSave": true,
  "editor.rulers": [79],
  // Automatically trim trailing whitespace on save
  "files.trimTrailingWhitespace": true,
  "files.insertFinalNewline": true,
  "files.associations": {
    "*.toml": "toml"
  },

  // Spell Checker
  "cSpell.words": ["levelname", "msecs", "stepfunctions"]
}<|MERGE_RESOLUTION|>--- conflicted
+++ resolved
@@ -4,11 +4,6 @@
   "python.defaultInterpreterPath": "${workspaceFolder}/.venv/bin/python",
   "python.venvPath": "${workspaceFolder}",
   "python.venvFolders": [".venv"],
-<<<<<<< HEAD
-  // Explicitly set the Python path for Cursor
-  "python.pythonPath": "${workspaceFolder}/.venv/bin/python",
-=======
->>>>>>> 1189665e
 
   // Python Analysis Configuration (Pylance/Pyright)
   // Auto-discover packages from the virtual environment
@@ -22,12 +17,6 @@
     "${workspaceFolder}/receipt_dynamo",
     "${workspaceFolder}/receipt_label",
     "${workspaceFolder}/receipt_upload",
-<<<<<<< HEAD
-    "${workspaceFolder}/receipt_agent",
-    "${workspaceFolder}/receipt_chroma",
-    "${workspaceFolder}/receipt_places",
-=======
->>>>>>> 1189665e
     "${workspaceFolder}/infra",
     "${workspaceFolder}/scripts"
   ],
@@ -41,12 +30,6 @@
     "${workspaceFolder}/receipt_dynamo",
     "${workspaceFolder}/receipt_label",
     "${workspaceFolder}/receipt_upload",
-<<<<<<< HEAD
-    "${workspaceFolder}/receipt_agent",
-    "${workspaceFolder}/receipt_chroma",
-    "${workspaceFolder}/receipt_places",
-=======
->>>>>>> 1189665e
     "${workspaceFolder}/infra",
     "${workspaceFolder}/scripts"
   ],
