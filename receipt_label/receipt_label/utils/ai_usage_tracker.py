"""
AI Usage Tracker - Decorator and middleware for tracking AI service usage and costs.
"""

import json
import os
import time
from datetime import datetime, timezone
from functools import wraps
from typing import Any, Callable, Dict, Optional, Type, Union

import boto3
from openai import OpenAI
from openai.types.chat import ChatCompletion
from openai.types.create_embedding_response import CreateEmbeddingResponse
from receipt_dynamo.entities.ai_usage_metric import AIUsageMetric

from .cost_calculator import AICostCalculator
from .environment_config import (
    AIUsageEnvironmentConfig,
    Environment,
    EnvironmentConfig,
)


class AIUsageTracker:
    """
    Tracks AI service usage and costs across different providers.
    Stores metrics in DynamoDB for analysis and cost monitoring.
    """

    def __init__(
        self,
        dynamo_client: Optional[Any] = None,
        table_name: Optional[str] = None,
        user_id: Optional[str] = None,
        track_to_dynamo: bool = True,
        track_to_file: bool = False,
        log_file: str = "/tmp/ai_usage.jsonl",  # nosec B108
        environment: Optional[Environment] = None,
        environment_config: Optional[EnvironmentConfig] = None,
        validate_table_environment: bool = True,
    ) -> None:
        """
        Initialize the AI usage tracker.

        Args:
            dynamo_client: DynamoDB client for storing metrics
            table_name: DynamoDB table name (if None, will be auto-generated with environment suffix)
            user_id: User identifier for tracking
            track_to_dynamo: Whether to store metrics in DynamoDB
            track_to_file: Whether to log metrics to a file (for local dev)
            log_file: Path to the log file
            environment: Specific environment to use (if None, will auto-detect)
            environment_config: Pre-built environment config (if None, will create)
            validate_table_environment: Whether to validate table name matches environment
        """
        # Environment configuration
        self.environment_config = (
            environment_config
            or AIUsageEnvironmentConfig.get_config(environment)
        )

        # Set up table name - if table_name is provided, use it as-is
        # If not provided, construct it from base name with environment suffix
        if table_name:
            self.table_name = table_name
        else:
            base_table_name = os.environ.get(
                "DYNAMODB_TABLE_NAME", "AIUsageMetrics"
            )
            self.table_name = AIUsageEnvironmentConfig.get_table_name(
                base_table_name, self.environment_config.environment
            )

        # Optionally validate environment isolation
        if (
            validate_table_environment
            and not AIUsageEnvironmentConfig.validate_environment_isolation(
                self.table_name, self.environment_config.environment
            )
        ):
            raise ValueError(
                f"Table name '{self.table_name}' does not match environment "
                f"'{self.environment_config.environment.value}' isolation requirements"
            )

        self.dynamo_client = dynamo_client
        self.user_id = user_id or os.environ.get("USER_ID", "default")
        self.track_to_dynamo = track_to_dynamo and dynamo_client is not None
        self.track_to_file = track_to_file
        self.log_file = log_file

        # Context for tracking job/batch IDs
        self.current_job_id: Optional[str] = None
        self.current_batch_id: Optional[str] = None
        self.github_pr: Optional[int] = None

        # Context manager support
        self.current_context: Dict[str, Any] = {}
        self.pending_metrics: list[AIUsageMetric] = []
        self.batch_mode: bool = False

    def set_tracking_context(
        self,
        job_id: Optional[str] = None,
        batch_id: Optional[str] = None,
        github_pr: Optional[int] = None,
        user_id: Optional[str] = None,
    ) -> None:
        """Set context for tracking metrics."""
        if job_id is not None:
            self.current_job_id = job_id
        if batch_id is not None:
            self.current_batch_id = batch_id
        if github_pr is not None:
            self.github_pr = github_pr
        if user_id is not None:
            self.user_id = user_id

    def set_context(self, context: Dict[str, Any]) -> None:
        """Set the current tracking context for the context manager pattern."""
        self.current_context = context
        # Extract standard fields if present
        if "job_id" in context:
            self.current_job_id = context["job_id"]
        if "batch_id" in context:
            self.current_batch_id = context["batch_id"]
        if "github_pr" in context:
            self.github_pr = context["github_pr"]

    def add_context_metadata(self, metadata: Dict[str, Any]) -> None:
        """Add additional metadata to the current context."""
        self.current_context.update(metadata)

    def set_batch_mode(self, enabled: bool) -> None:
        """Enable or disable batch pricing mode."""
        self.batch_mode = enabled

    def flush_metrics(self) -> None:
        """Flush any pending metrics to storage."""
        for metric in self.pending_metrics:
            self._store_metric(metric)
        self.pending_metrics.clear()

    def _store_metric(self, metric: AIUsageMetric) -> None:
        """Store metric in DynamoDB and/or file."""
        if self.track_to_dynamo and self.dynamo_client:
            try:
                # Use high-level DynamoClient method
                if hasattr(self.dynamo_client, "put_ai_usage_metric"):
                    self.dynamo_client.put_ai_usage_metric(metric)
                else:
                    # Fallback for compatibility
                    item = metric.to_dynamodb_item()
                    self.dynamo_client.put_item(TableName=self.table_name, Item=item)
            except Exception as e:
                print(f"Failed to store metric in DynamoDB: {e}")

        if self.track_to_file:
            try:
                # Convert to JSON-serializable format
                log_entry = {
                    "service": metric.service,
                    "model": metric.model,
                    "operation": metric.operation,
                    "timestamp": metric.timestamp.isoformat(),
                    "request_id": metric.request_id,
                    "input_tokens": metric.input_tokens,
                    "output_tokens": metric.output_tokens,
                    "total_tokens": metric.total_tokens,
                    "cost_usd": metric.cost_usd,
                    "latency_ms": metric.latency_ms,
                    "user_id": metric.user_id,
                    "job_id": metric.job_id,
                    "batch_id": metric.batch_id,
                    "environment": self.environment_config.environment.value,  # Add environment from config
                    "error": metric.error,
                }
                with open(self.log_file, "a") as f:
                    f.write(json.dumps(log_entry) + "\n")
            except Exception as e:
                print(f"Failed to log metric to file: {e}")

<<<<<<< HEAD
    def track_openai_completion(self, func: Callable[..., Any]) -> Callable[..., Any]:
=======
    def _create_base_metadata(self) -> Dict[str, Any]:
        """Create base metadata including environment auto-tags and context."""
        metadata = {}

        # Add environment auto-tags
        metadata.update(self.environment_config.auto_tag)

        # Add current context metadata
        if self.current_context:
            metadata.update(self.current_context)

        return metadata

    def track_openai_completion(
        self, func: Callable[..., Any]
    ) -> Callable[..., Any]:
>>>>>>> 9d197543
        """
        Decorator for tracking OpenAI completion API calls.

        Usage:
            @tracker.track_openai_completion
            def call_gpt(prompt: str, model: str = "gpt-3.5-turbo"):
                return client.chat.completions.create(...)
        """

        @wraps(func)
        def wrapper(*args, **kwargs):
            start_time = time.time()
            error = None
            response = None

            try:
                response = func(*args, **kwargs)
                return response
            except Exception as e:
                error = str(e)
                raise
            finally:
                # Extract model from kwargs or response
                model = kwargs.get("model", "unknown")
                if response and hasattr(response, "model"):
                    model = response.model

                # Calculate tokens and cost
                input_tokens = None
                output_tokens = None
                total_tokens = None
                cost_usd = None

                if response and hasattr(response, "usage"):
                    usage = response.usage
                    if usage:
                        input_tokens = getattr(usage, "prompt_tokens", None)
                        output_tokens = getattr(usage, "completion_tokens", None)
                        total_tokens = getattr(usage, "total_tokens", None)

                        # Calculate cost
                        cost_usd = AICostCalculator.calculate_openai_cost(
                            model=model,
                            input_tokens=input_tokens,
                            output_tokens=output_tokens,
                            is_batch=kwargs.get("is_batch", False)
                            or self.batch_mode,
                        )

                # Create base metadata with environment auto-tags
                metadata = self._create_base_metadata()
                metadata.update(
                    {
                        "function": func.__name__,
                        "temperature": kwargs.get("temperature"),
                        "max_tokens": kwargs.get("max_tokens"),
                    }
                )

                # Create and store metric
                metric = AIUsageMetric(
                    service="openai",
                    model=model,
                    operation="completion",
                    timestamp=datetime.now(timezone.utc),
                    input_tokens=input_tokens,
                    output_tokens=output_tokens,
                    total_tokens=total_tokens,
                    cost_usd=cost_usd,
                    latency_ms=int((time.time() - start_time) * 1000),
                    user_id=self.user_id,
                    job_id=self.current_job_id,
                    batch_id=self.current_batch_id,
                    error=error,
                    metadata=metadata,
                )
                self._store_metric(metric)

        return wrapper

    def track_openai_embedding(self, func: Callable[..., Any]) -> Callable[..., Any]:
        """
        Decorator for tracking OpenAI embedding API calls.
        """

        @wraps(func)
        def wrapper(*args, **kwargs):
            start_time = time.time()
            error = None
            response = None

            try:
                response = func(*args, **kwargs)
                return response
            except Exception as e:
                error = str(e)
                raise
            finally:
                # Extract model
                model = kwargs.get("model", "text-embedding-3-small")
                if response and hasattr(response, "model"):
                    model = response.model

                # Calculate tokens and cost
                total_tokens = None
                cost_usd = None

                if response and hasattr(response, "usage"):
                    usage = response.usage
                    if usage:
                        total_tokens = getattr(usage, "total_tokens", None)

                        # Calculate cost
                        cost_usd = AICostCalculator.calculate_openai_cost(
                            model=model,
                            total_tokens=total_tokens,
                            is_batch=kwargs.get("is_batch", False)
                            or self.batch_mode,
                        )

                # Create base metadata with environment auto-tags
                metadata = self._create_base_metadata()
                metadata.update(
                    {
                        "function": func.__name__,
                        "input_count": (
                            len(kwargs.get("input", []))
                            if "input" in kwargs
                            else None
                        ),
                    }
                )

                # Create and store metric
                metric = AIUsageMetric(
                    service="openai",
                    model=model,
                    operation="embedding",
                    timestamp=datetime.now(timezone.utc),
                    total_tokens=total_tokens,
                    cost_usd=cost_usd,
                    latency_ms=int((time.time() - start_time) * 1000),
                    user_id=self.user_id,
                    job_id=self.current_job_id,
                    batch_id=self.current_batch_id,
                    error=error,
<<<<<<< HEAD
                    metadata={
                        "function": func.__name__,
                        "input_count": (
                            len(kwargs.get("input", [])) if "input" in kwargs else None
                        ),
                    },
=======
                    metadata=metadata,
>>>>>>> 9d197543
                )
                self._store_metric(metric)

        return wrapper

    def track_anthropic_completion(
        self, func: Callable[..., Any]
    ) -> Callable[..., Any]:
        """
        Decorator for tracking Anthropic Claude API calls.
        """

        @wraps(func)
        def wrapper(*args, **kwargs):
            start_time = time.time()
            error = None
            response = None

            try:
                response = func(*args, **kwargs)
                return response
            except Exception as e:
                error = str(e)
                raise
            finally:
                # Extract model and tokens
                model = kwargs.get("model", "claude-3-sonnet")
                input_tokens = None
                output_tokens = None
                cost_usd = None

                if response and hasattr(response, "usage"):
                    usage = response.usage
                    if usage:
                        input_tokens = getattr(usage, "input_tokens", None)
                        output_tokens = getattr(usage, "output_tokens", None)

                        # Calculate cost
                        cost_usd = AICostCalculator.calculate_anthropic_cost(
                            model=model,
                            input_tokens=input_tokens,
                            output_tokens=output_tokens,
                        )

                # Create base metadata with environment auto-tags
                metadata = self._create_base_metadata()
                metadata.update(
                    {
                        "function": func.__name__,
                        "max_tokens": kwargs.get("max_tokens"),
                    }
                )

                # Create and store metric
                metric = AIUsageMetric(
                    service="anthropic",
                    model=model,
                    operation="completion",
                    timestamp=datetime.now(timezone.utc),
                    input_tokens=input_tokens,
                    output_tokens=output_tokens,
                    cost_usd=cost_usd,
                    latency_ms=int((time.time() - start_time) * 1000),
                    user_id=self.user_id,
                    job_id=self.current_job_id,
                    github_pr=self.github_pr,
                    error=error,
                    metadata=metadata,
                )
                self._store_metric(metric)

        return wrapper

    def track_google_places(
        self, operation: str
    ) -> Callable[[Callable[..., Any]], Callable[..., Any]]:
        """
        Decorator for tracking Google Places API calls.

        Args:
            operation: The type of Places API operation
        """

        def decorator(func: Callable[..., Any]) -> Callable[..., Any]:
            @wraps(func)
            def wrapper(*args, **kwargs):
                start_time = time.time()
                error = None

                try:
                    result = func(*args, **kwargs)
                    return result
                except Exception as e:
                    error = str(e)
                    raise
                finally:
                    # Calculate cost
                    cost_usd = AICostCalculator.calculate_google_places_cost(
                        operation=operation, api_calls=1
                    )

                    # Create base metadata with environment auto-tags
                    metadata = self._create_base_metadata()
                    metadata.update(
                        {
                            "function": func.__name__,
                        }
                    )

                    # Create and store metric
                    metric = AIUsageMetric(
                        service="google_places",
                        model="places_api",
                        operation=operation,
                        timestamp=datetime.now(timezone.utc),
                        api_calls=1,
                        cost_usd=cost_usd,
                        latency_ms=int((time.time() - start_time) * 1000),
                        user_id=self.user_id,
                        job_id=self.current_job_id,
                        error=error,
                        metadata=metadata,
                    )
                    self._store_metric(metric)

            return wrapper

        return decorator

    def track_github_claude_review(
        self,
        pr_number: int,
        model: str = "claude-3-opus",
        estimated_tokens: int = 5000,
    ) -> None:
        """
        Track Claude usage in GitHub Actions for PR reviews.
        This is called from GitHub Actions workflows.
        """
        # Estimate cost (Claude reviews typically use ~5k tokens)
        input_estimate = int(estimated_tokens * 0.7)  # 70% input
        output_estimate = estimated_tokens - input_estimate

        cost_usd = AICostCalculator.calculate_anthropic_cost(
            model=model,
            input_tokens=input_estimate,
            output_tokens=output_estimate,
        )

        # Create base metadata with environment auto-tags
        metadata = self._create_base_metadata()
        metadata.update(
            {
                "pr_number": pr_number,
                "workflow": "claude-review",
            }
        )

        metric = AIUsageMetric(
            service="anthropic",
            model=model,
            operation="code_review",
            timestamp=datetime.now(timezone.utc),
            input_tokens=input_estimate,
            output_tokens=output_estimate,
            total_tokens=estimated_tokens,
            cost_usd=cost_usd,
            github_pr=pr_number,
            user_id="github-actions",
            metadata=metadata,
        )
        self._store_metric(metric)

    @classmethod
    def create_for_environment(
        cls,
        dynamo_client: Optional[Any] = None,
        table_name: Optional[str] = None,
        user_id: Optional[str] = None,
        track_to_dynamo: bool = True,
        track_to_file: bool = False,
        environment: Optional[Environment] = None,
        validate_table_environment: bool = True,  # Strict validation by default
    ) -> "AIUsageTracker":
        """
        Create an AIUsageTracker with automatic environment detection and configuration.

        This is the recommended factory method for creating trackers.

        Args:
            dynamo_client: DynamoDB client for storing metrics
            table_name: DynamoDB table name (if None, will auto-generate with environment suffix)
            user_id: User identifier for tracking
            track_to_dynamo: Whether to store metrics in DynamoDB
            track_to_file: Whether to log metrics to a file (for local dev)
            environment: Specific environment to use (if None, will auto-detect)
            validate_table_environment: Whether to validate table name matches environment

        Returns:
            AIUsageTracker: Configured tracker for the environment
        """
        return cls(
            dynamo_client=dynamo_client,
            table_name=table_name,
            user_id=user_id,
            track_to_dynamo=track_to_dynamo,
            track_to_file=track_to_file,
            environment=environment,
            validate_table_environment=validate_table_environment,
        )

    @classmethod
    def create_wrapped_openai_client(
        cls, openai_client: OpenAI, tracker: "AIUsageTracker"
    ) -> OpenAI:
        """
        Create a wrapped OpenAI client that automatically tracks usage.

        Usage:
            tracker = AIUsageTracker(dynamo_client)
            client = OpenAI(api_key="...")
            tracked_client = AIUsageTracker.create_wrapped_openai_client(client, tracker)

            # Now all calls are automatically tracked
            response = tracked_client.chat.completions.create(...)
        """

        # Create a wrapper class dynamically
        class TrackedOpenAIClient:
            def __init__(self, client: OpenAI, tracker: AIUsageTracker):
                self._client = client
                self._tracker = tracker

            def __getattr__(self, name):
                attr = getattr(self._client, name)

                # Wrap chat completions
                if name == "chat":

                    class TrackedChat:
                        def __init__(self, chat, tracker):
                            self._chat = chat
                            self._tracker = tracker

                        @property
                        def completions(self):
                            class TrackedCompletions:
                                def __init__(self, completions, tracker):
                                    self._completions = completions
                                    self._tracker = tracker

                                def create(self, **kwargs):
                                    @self._tracker.track_openai_completion
                                    def _create(**kw):
                                        return self._completions.create(**kw)

                                    return _create(**kwargs)

                            return TrackedCompletions(
                                self._chat.completions, self._tracker
                            )

                    return TrackedChat(attr, self._tracker)

                # Wrap embeddings
                elif name == "embeddings":

                    class TrackedEmbeddings:
                        def __init__(self, embeddings, tracker):
                            self._embeddings = embeddings
                            self._tracker = tracker

                        def create(self, **kwargs):
                            @self._tracker.track_openai_embedding
                            def _create(**kw):
                                return self._embeddings.create(**kw)

                            return _create(**kwargs)

                    return TrackedEmbeddings(attr, self._tracker)

                return attr

        return TrackedOpenAIClient(openai_client, tracker)<|MERGE_RESOLUTION|>--- conflicted
+++ resolved
@@ -182,9 +182,6 @@
             except Exception as e:
                 print(f"Failed to log metric to file: {e}")
 
-<<<<<<< HEAD
-    def track_openai_completion(self, func: Callable[..., Any]) -> Callable[..., Any]:
-=======
     def _create_base_metadata(self) -> Dict[str, Any]:
         """Create base metadata including environment auto-tags and context."""
         metadata = {}
@@ -201,7 +198,6 @@
     def track_openai_completion(
         self, func: Callable[..., Any]
     ) -> Callable[..., Any]:
->>>>>>> 9d197543
         """
         Decorator for tracking OpenAI completion API calls.
 
@@ -348,16 +344,7 @@
                     job_id=self.current_job_id,
                     batch_id=self.current_batch_id,
                     error=error,
-<<<<<<< HEAD
-                    metadata={
-                        "function": func.__name__,
-                        "input_count": (
-                            len(kwargs.get("input", [])) if "input" in kwargs else None
-                        ),
-                    },
-=======
                     metadata=metadata,
->>>>>>> 9d197543
                 )
                 self._store_metric(metric)
 
