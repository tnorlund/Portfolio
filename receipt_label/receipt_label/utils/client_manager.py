--- conflicted
+++ resolved
@@ -81,10 +81,6 @@
     def usage_tracker(self) -> Optional[AIUsageTracker]:
         """Get or create usage tracker."""
         if self.config.track_usage and self._usage_tracker is None:
-<<<<<<< HEAD
-            track_to_file = (
-                os.environ.get("TRACK_TO_FILE", "false").lower() == "true"
-=======
             self._usage_tracker = AIUsageTracker.create_for_environment(
                 dynamo_client=self.dynamo,
                 table_name=self.config.dynamo_table,
@@ -93,16 +89,17 @@
                 track_to_file=os.environ.get("TRACK_TO_FILE", "false").lower()
                 == "true",
                 validate_table_environment=False,  # Allow custom table names for test configurations
->>>>>>> 9d197543
             )
 
+            # Override with resilient tracker if configured
             if self.config.use_resilient_tracker:
                 self._usage_tracker = ResilientAIUsageTracker(
                     dynamo_client=self.dynamo,
                     table_name=self.config.dynamo_table,
                     user_id=self.config.user_id,
                     track_to_dynamo=True,
-                    track_to_file=track_to_file,
+                    track_to_file=os.environ.get("TRACK_TO_FILE", "false").lower()
+                    == "true",
                     # Resilience configuration
                     circuit_breaker_threshold=int(
                         os.environ.get("CIRCUIT_BREAKER_THRESHOLD", "5")
@@ -124,14 +121,6 @@
                         "ENABLE_BATCH_PROCESSING", "true"
                     ).lower()
                     == "true",
-                )
-            else:
-                self._usage_tracker = AIUsageTracker(
-                    dynamo_client=self.dynamo,
-                    table_name=self.config.dynamo_table,
-                    user_id=self.config.user_id,
-                    track_to_dynamo=True,
-                    track_to_file=track_to_file,
                 )
         return self._usage_tracker
 
