--- conflicted
+++ resolved
@@ -143,11 +143,7 @@
 
         # Upload to S3 using the specified prefix
         # ChromaDB PersistentClient auto-persists, no manual persist needed
-<<<<<<< HEAD
-        
-=======
-
->>>>>>> da3e3898
+
         # Generate a unique delta ID
         delta_id = str(uuid.uuid4())
         s3_delta_key = f"{delta_prefix}{delta_id}/"
