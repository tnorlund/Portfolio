"""
Advanced batch processing for pattern detection optimization.

This module implements Phase 2's batch regex evaluation using alternation
patterns to minimize the number of regex operations per receipt.
"""

import re
import time
from dataclasses import dataclass
from typing import Any, Dict, List, Optional, Set, Tuple

from receipt_dynamo.entities import ReceiptWord

from receipt_label.pattern_detection.pattern_utils import BatchPatternMatcher
from receipt_label.pattern_detection.patterns_config import PatternConfig


@dataclass
class BatchMatchResult:
    """Result from batch pattern matching."""

    word: ReceiptWord
    pattern_name: str
    pattern_category: str  # "currency", "datetime", etc.
    match_object: re.Match
    confidence: float = 0.8  # Default confidence for pattern matches


class AdvancedBatchProcessor:
    """
    Advanced batch processor that combines patterns across detectors.

    This implements the core optimization from Phase 2: instead of running
    each detector separately, combine compatible patterns and run them
    together in a single pass.
    """

    def __init__(self):
        """Initialize with pre-compiled batch patterns."""
        self._batch_patterns = {}
        self._pattern_metadata = {}
        self._initialize_batch_patterns()

    def _initialize_batch_patterns(self) -> None:
        """Pre-compile batch patterns for maximum efficiency."""

        # Batch 1: All currency patterns across detectors
        currency_patterns = PatternConfig.CURRENCY_PATTERNS.copy()

        # Add quantity patterns that involve currency (for cross-detector matching)
        quantity_patterns = PatternConfig.QUANTITY_PATTERNS
        currency_patterns.update(
            {
                f"qty_{name}": pattern
                for name, pattern in quantity_patterns.items()
                if "$" in pattern or "currency" in pattern.lower()
            }
        )

        (
            self._batch_patterns["currency_and_quantity"],
            self._pattern_metadata["currency_and_quantity"],
        ) = BatchPatternMatcher.combine_patterns(
            currency_patterns, group_names=True
        )

        # Batch 2: All datetime patterns
        datetime_patterns = PatternConfig.DATETIME_PATTERNS
        (
            self._batch_patterns["datetime"],
            self._pattern_metadata["datetime"],
        ) = BatchPatternMatcher.combine_patterns(
            datetime_patterns, group_names=True
        )

        # Batch 3: Contact patterns
        contact_patterns = PatternConfig.get_contact_patterns()
        contact_pattern_strings = {
            name: pattern.pattern for name, pattern in contact_patterns.items()
        }
        self._batch_patterns["contact"], self._pattern_metadata["contact"] = (
            BatchPatternMatcher.combine_patterns(
                contact_pattern_strings, group_names=True
            )
        )

        # Batch 4: Pure quantity patterns (non-currency)
        pure_quantity_patterns = {
            name: pattern
            for name, pattern in quantity_patterns.items()
            if "$" not in pattern and "currency" not in pattern.lower()
        }
        (
            self._batch_patterns["quantity"],
            self._pattern_metadata["quantity"],
        ) = BatchPatternMatcher.combine_patterns(
            pure_quantity_patterns, group_names=True
        )

    def process_words_batch(
        self, words: List[ReceiptWord], categories: Optional[List[str]] = None
    ) -> Dict[str, List[BatchMatchResult]]:
        """
        Process all words using batch patterns for maximum efficiency.

        Args:
            words: Words to process
            categories: Specific pattern categories to run (None = all)

        Returns:
            Dictionary mapping category -> list of batch match results
        """
        if categories is None:
            categories = list(self._batch_patterns.keys())

        results = {category: [] for category in categories}

        # Extract text for batch processing
        word_texts = [word.text for word in words if not word.is_noise]
        word_map = {word.text: word for word in words if not word.is_noise}

        # Process each batch category
        for category in categories:
            if category not in self._batch_patterns:
                continue

            batch_pattern = self._batch_patterns[category]
            pattern_metadata = self._pattern_metadata[category]

            # Run batch matching
            category_results = BatchPatternMatcher.batch_match_text(
                batch_pattern, pattern_metadata, word_texts
            )

            # Convert to BatchMatchResult objects
            for pattern_name, text_matches in category_results.items():
                for text, match in text_matches:
                    word = word_map.get(text)
                    if word:
                        result = BatchMatchResult(
                            word=word,
                            pattern_name=pattern_name,
                            pattern_category=category,
                            match_object=match,
                            confidence=self._calculate_batch_confidence(
                                pattern_name, category, match
                            ),
                        )
                        results[category].append(result)

        return results

    def _calculate_batch_confidence(
        self, pattern_name: str, category: str, match: re.Match
    ) -> float:
        """Calculate confidence for batch pattern matches."""
        base_confidence = 0.7  # Lower than individual detector confidence

        # Boost confidence for specific pattern types
        if category == "currency_and_quantity":
            if (
                "symbol_prefix" in pattern_name
                or "symbol_suffix" in pattern_name
            ):
                return 0.9  # Currency symbols are highly reliable
            elif "qty_" in pattern_name:
                return 0.8  # Quantity patterns are reliable

        elif category == "datetime":
            if "iso" in pattern_name:
                return 0.95  # ISO dates are very reliable
            elif "mdy" in pattern_name or "ymd" in pattern_name:
                return 0.85  # Common date formats

        elif category == "contact":
            if "email" in pattern_name:
                return 0.9  # Email patterns are reliable
            elif "us_standard" in pattern_name:
                return 0.8  # Standard phone numbers

        return base_confidence

    def get_processing_stats(self) -> Dict[str, Any]:
        """Get statistics about batch processing efficiency."""
        return {
            "batch_categories": len(self._batch_patterns),
            "total_patterns": sum(
                len(metadata) for metadata in self._pattern_metadata.values()
            ),
            "categories": list(self._batch_patterns.keys()),
            "pattern_counts": {
                category: len(metadata)
                for category, metadata in self._pattern_metadata.items()
            },
        }


class HybridBatchDetector:
    """
    Hybrid detector that uses batch processing for compatible patterns
    and individual detection for complex cases.

    This provides a migration path from individual detectors to batch processing.
    """

    def __init__(self, use_batch_optimization: bool = True):
        """
        Initialize hybrid detector.

        Args:
            use_batch_optimization: Whether to use batch processing (Phase 2 optimization)
        """
        self.use_batch_optimization = use_batch_optimization
        self.batch_processor = (
            AdvancedBatchProcessor() if use_batch_optimization else None
        )
        self._individual_detectors = {}

        # Fallback to individual detectors when needed
        if not use_batch_optimization:
            self._initialize_individual_detectors()

    def _initialize_individual_detectors(self) -> None:
        """Initialize individual detectors for fallback mode."""
<<<<<<< HEAD
        from receipt_label.pattern_detection.contact import (
            ContactPatternDetector,
        )
        from receipt_label.pattern_detection.currency import (
            CurrencyPatternDetector,
        )
=======
        from receipt_label.pattern_detection.currency import (
            CurrencyPatternDetector,
        )
        from receipt_label.pattern_detection.contact import (
            ContactPatternDetector,
        )
>>>>>>> 11e131a7
        from receipt_label.pattern_detection.datetime_patterns import (
            DateTimePatternDetector,
        )
        from receipt_label.pattern_detection.quantity import (
            QuantityPatternDetector,
        )

        self._individual_detectors = {
            "currency": CurrencyPatternDetector(),
            "contact": ContactPatternDetector(),
            "datetime": DateTimePatternDetector(),
            "quantity": QuantityPatternDetector(),
        }

    async def detect_patterns_hybrid(
        self, words: List[ReceiptWord]
    ) -> Dict[str, List[Any]]:
        """
        Detect patterns using hybrid approach: batch for simple patterns,
        individual detectors for complex analysis.

        Args:
            words: Words to analyze

        Returns:
            Dictionary mapping detector_name -> pattern matches
        """
        start_time = time.time()

        if self.use_batch_optimization and self.batch_processor:
            # Use batch processing for most patterns
            batch_results = self.batch_processor.process_words_batch(words)

            # Convert batch results to detector format
            detector_results = self._convert_batch_to_detector_format(
                batch_results
            )

            # Run complex individual analysis only where needed
            detector_results = await self._enhance_with_individual_analysis(
                words, detector_results
            )
        else:
            # Fallback to individual detectors
            detector_results = await self._run_individual_detectors(words)

        # Add performance metadata
        detector_results["_metadata"] = {
            "processing_time_ms": (time.time() - start_time) * 1000,
            "batch_optimization": self.use_batch_optimization,
            "word_count": len(words),
        }

        return detector_results

    def _convert_batch_to_detector_format(
        self, batch_results: Dict[str, List[BatchMatchResult]]
    ) -> Dict[str, List]:
        """Convert batch results to the format expected by individual detectors."""
        from receipt_label.pattern_detection.base import (
            PatternMatch,
            PatternType,
        )

        detector_results = {
            "currency": [],
            "contact": [],
            "datetime": [],
            "quantity": [],
        }

        # Map batch categories to detector names
        category_mapping = {
            "currency_and_quantity": ["currency", "quantity"],
            "datetime": ["datetime"],
            "contact": ["contact"],
            "quantity": ["quantity"],
        }

        for category, batch_matches in batch_results.items():
            target_detectors = category_mapping.get(category, [category])

            for batch_match in batch_matches:
                # Determine appropriate pattern type
                pattern_type = self._map_pattern_to_type(
                    batch_match.pattern_name, batch_match.pattern_category
                )

                # Create PatternMatch object
                pattern_match = PatternMatch(
                    word=batch_match.word,
                    pattern_type=pattern_type,
                    confidence=batch_match.confidence,
                    matched_text=batch_match.match_object.group(0),
                    extracted_value=self._extract_value_from_match(
                        batch_match
                    ),
                    metadata={
                        "batch_processed": True,
                        "pattern_name": batch_match.pattern_name,
                        "pattern_category": batch_match.pattern_category,
                    },
                )

                # Add to appropriate detector results
                for detector_name in target_detectors:
                    if self._match_belongs_to_detector(
                        batch_match.pattern_name, detector_name
                    ):
                        detector_results[detector_name].append(pattern_match)

        return detector_results

    def _map_pattern_to_type(
        self, pattern_name: str, category: str
    ) -> "PatternType":
        """Map batch pattern names to PatternType enum values."""
        from receipt_label.pattern_detection.base import PatternType

        # Currency patterns
        if (
            "symbol_prefix" in pattern_name
            or "symbol_suffix" in pattern_name
            or "plain_number" in pattern_name
        ):
            return PatternType.CURRENCY
        elif "negative" in pattern_name:
            return PatternType.DISCOUNT

        # Quantity patterns
        elif "qty_" in pattern_name or "quantity" in pattern_name:
            if "at" in pattern_name:
                return PatternType.QUANTITY_AT
            elif "times" in pattern_name or "x" in pattern_name:
                return PatternType.QUANTITY_TIMES
            elif "for" in pattern_name:
                return PatternType.QUANTITY_FOR
            else:
                return PatternType.QUANTITY

        # DateTime patterns
        elif category == "datetime":
            if "time" in pattern_name:
                return PatternType.TIME
            else:
                return PatternType.DATE

        # Contact patterns
        elif "email" in pattern_name:
            return PatternType.EMAIL
        elif "phone" in pattern_name or "us_" in pattern_name:
            return PatternType.PHONE_NUMBER
        elif "website" in pattern_name:
            return PatternType.WEBSITE

        # Default fallback
        return PatternType.CURRENCY

    def _match_belongs_to_detector(
        self, pattern_name: str, detector_name: str
    ) -> bool:
        """Determine if a pattern match belongs to a specific detector."""
        if detector_name == "currency":
            return any(
                keyword in pattern_name
                for keyword in [
                    "symbol_prefix",
                    "symbol_suffix",
                    "plain_number",
                    "negative",
                ]
            )
        elif detector_name == "quantity":
            return "qty_" in pattern_name or "quantity" in pattern_name
        elif detector_name == "datetime":
            return any(
                keyword in pattern_name
                for keyword in ["mdy", "ymd", "dmy", "time", "iso"]
            )
        elif detector_name == "contact":
            return any(
                keyword in pattern_name
                for keyword in ["email", "phone", "website", "us_"]
            )

        return False

    def _extract_value_from_match(self, batch_match: BatchMatchResult) -> Any:
        """Extract meaningful value from pattern match."""
        match = batch_match.match_object
        pattern_name = batch_match.pattern_name

        # For currency patterns, extract numeric value
        if any(
            keyword in pattern_name
            for keyword in ["symbol", "currency", "number"]
        ):
            # Find numeric groups in the match
            for group in match.groups():
                if group and re.search(r"\d+(?:\.\d+)?", group):
                    try:
                        return float(re.sub(r"[^\d.]", "", group))
                    except ValueError:
                        pass

        # For datetime patterns, return the full match
        elif "time" in pattern_name or "date" in pattern_name:
            return match.group(0)

        # Default: return full matched text
        return match.group(0)

    async def _enhance_with_individual_analysis(
        self, words: List[ReceiptWord], batch_results: Dict[str, List]
    ) -> Dict[str, List]:
        """
        Enhance batch results with individual detector analysis for complex cases.

        This handles contextual analysis that batch processing cannot perform.
        """
        # For now, return batch results as-is
        # Future enhancement: Run individual detectors for context analysis
        # (position-based classification, keyword context, etc.)
        return batch_results

    async def _run_individual_detectors(
        self, words: List[ReceiptWord]
    ) -> Dict[str, List]:
        """Fallback: run individual detectors in the traditional way."""
        results = {}

        for name, detector in self._individual_detectors.items():
            try:
                results[name] = await detector.detect(words)
            except Exception as e:
                print(f"Error in {name} detector: {e}")
                results[name] = []

        return results


# Global instance for easy access
BATCH_PROCESSOR = AdvancedBatchProcessor()<|MERGE_RESOLUTION|>--- conflicted
+++ resolved
@@ -223,21 +223,12 @@
 
     def _initialize_individual_detectors(self) -> None:
         """Initialize individual detectors for fallback mode."""
-<<<<<<< HEAD
+        from receipt_label.pattern_detection.currency import (
+            CurrencyPatternDetector,
+        )
         from receipt_label.pattern_detection.contact import (
             ContactPatternDetector,
         )
-        from receipt_label.pattern_detection.currency import (
-            CurrencyPatternDetector,
-        )
-=======
-        from receipt_label.pattern_detection.currency import (
-            CurrencyPatternDetector,
-        )
-        from receipt_label.pattern_detection.contact import (
-            ContactPatternDetector,
-        )
->>>>>>> 11e131a7
         from receipt_label.pattern_detection.datetime_patterns import (
             DateTimePatternDetector,
         )
