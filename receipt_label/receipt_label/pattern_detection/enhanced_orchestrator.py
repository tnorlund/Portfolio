--- conflicted
+++ resolved
@@ -12,26 +12,17 @@
 from enum import Enum
 from typing import Any, Dict, List, Optional, Union
 
-<<<<<<< HEAD
-from receipt_dynamo.entities import ReceiptWord
-
-from receipt_label.pattern_detection.base import PatternType
-=======
 from receipt_label.pattern_detection.unified_pattern_engine import (
     UNIFIED_PATTERN_ENGINE,
 )
 from receipt_label.pattern_detection.parallel_engine import (
     OPTIMIZED_PATTERN_DETECTOR,
 )
->>>>>>> 11e131a7
 from receipt_label.pattern_detection.batch_processor import BATCH_PROCESSOR
-from receipt_label.pattern_detection.parallel_engine import (
-    OPTIMIZED_PATTERN_DETECTOR,
-)
 from receipt_label.pattern_detection.pattern_registry import PATTERN_REGISTRY
-from receipt_label.pattern_detection.unified_pattern_engine import (
-    UNIFIED_PATTERN_ENGINE,
-)
+from receipt_dynamo.entities import ReceiptWord
+
+from receipt_label.pattern_detection.base import PatternType
 
 
 class OptimizationLevel(Enum):
@@ -43,23 +34,6 @@
     ADVANCED = (
         "advanced"  # Phase 3: + Trie matching + Automata + Merchant patterns
     )
-<<<<<<< HEAD
-
-
-@dataclass
-class StandardizedPatternMatch:
-    """Standardized pattern match format for all optimization levels."""
-
-    word: ReceiptWord  # Primary word (first word for multi-word patterns)
-    extracted_value: Any  # The extracted value (text, number, etc.)
-    confidence: float
-    pattern_type: Optional[str] = None  # Optional pattern type
-    words: Optional[List[ReceiptWord]] = (
-        None  # All words for multi-word patterns
-    )
-    metadata: Optional[Dict[str, Any]] = None  # Additional metadata
-=======
->>>>>>> 11e131a7
 
 
 @dataclass
@@ -133,14 +107,8 @@
             results, processing_time, words
         )
 
-<<<<<<< HEAD
-        # Standardize results before returning
-        standardized_results = self._standardize_results(results)
-
-=======
->>>>>>> 11e131a7
-        return {
-            "pattern_results": standardized_results,
+        return {
+            "pattern_results": results,
             "performance_metrics": metrics,
             "optimization_level": self.optimization_level.value,
             "total_processing_time_ms": processing_time,
@@ -191,20 +159,7 @@
         self, words: List[ReceiptWord]
     ) -> Dict[str, Any]:
         """Run detection with Phase 2 optimizations."""
-<<<<<<< HEAD
-        # For now, fall back to basic detection with optimizations flag
-        # The parallel engine implementation is incomplete
-        from receipt_label.pattern_detection.orchestrator import (
-            ParallelPatternOrchestrator,
-        )
-
-        optimized_orchestrator = ParallelPatternOrchestrator(
-            use_adaptive_selection=True
-        )
-        results = await optimized_orchestrator.detect_all_patterns(words)
-=======
         results = await OPTIMIZED_PATTERN_DETECTOR.detect_patterns(words)
->>>>>>> 11e131a7
 
         return {
             "approach": "optimized",
@@ -214,77 +169,20 @@
                 "batch_regex_evaluation",
                 "true_cpu_parallelism",
             ],
-<<<<<<< HEAD
-            "results": results,
-            "performance_data": {},
-            "optimizations_used": {},
-=======
             "results": results["pattern_results"],
             "performance_data": results.get("performance_stats", {}),
             "optimizations_used": results.get("optimizations_used", {}),
->>>>>>> 11e131a7
         }
 
     async def _run_advanced_detection(
         self, words: List[ReceiptWord], merchant_name: Optional[str]
     ) -> Dict[str, Any]:
         """Run detection with Phase 3 enhancements."""
-<<<<<<< HEAD
-        # Run both basic patterns and advanced unified engine
-        from receipt_label.pattern_detection.orchestrator import (
-            ParallelPatternOrchestrator,
-        )
-
-        # Get basic patterns first
-        basic_orchestrator = ParallelPatternOrchestrator(
-            use_adaptive_selection=True
-        )
-        basic_results = await basic_orchestrator.detect_all_patterns(words)
-
-        # Get advanced patterns from unified engine
-        advanced_results = await UNIFIED_PATTERN_ENGINE.detect_all_patterns(
-            words, merchant_name
-        )
-
-        # Merge results - basic patterns take precedence, then add unique advanced patterns
-        merged_results = {}
-
-        # Start with basic results
-        for category, patterns in basic_results.items():
-            if category != "_metadata":
-                merged_results[category] = patterns
-
-        # Add unique patterns from advanced results
-        for category, patterns in advanced_results.items():
-            if category == "_metadata":
-                continue
-            if category not in merged_results:
-                merged_results[category] = patterns
-            else:
-                # Merge patterns, avoiding duplicates
-                existing_texts = {
-                    getattr(p, "word", p).text
-                    for p in merged_results[category]
-                    if hasattr(p, "word") or hasattr(p, "text")
-                }
-                for pattern in patterns:
-                    pattern_text = (
-                        getattr(pattern, "word", pattern).text
-                        if hasattr(pattern, "word")
-                        else getattr(pattern, "text", "")
-                    )
-                    if pattern_text not in existing_texts:
-                        merged_results[category].append(pattern)
-
-        # Merge metadata
-        merged_results["_metadata"] = advanced_results.get("_metadata", {})
-
-=======
         results = await UNIFIED_PATTERN_ENGINE.detect_all_patterns(
             words, merchant_name
         )
 
->>>>>>> 11e131a7
+
         return {
             "approach": "advanced",
             "optimizations": [
@@ -296,17 +194,11 @@
                 "optimized_keyword_lookups",
                 "merchant_specific_patterns",
             ],
-<<<<<<< HEAD
-            "results": merged_results,
-            "engines_used": ["basic_patterns", "unified_engine"],
-            "performance_data": advanced_results.get("_metadata", {}).get(
-=======
             "results": results,
             "engines_used": results.get("_metadata", {}).get(
                 "engines_used", []
             ),
             "performance_data": results.get("_metadata", {}).get(
->>>>>>> 11e131a7
                 "performance_stats", {}
             ),
         }
@@ -475,95 +367,6 @@
             base_reduction, 0.84
         )  # Cap at the 84% target from the roadmap
 
-<<<<<<< HEAD
-    def _standardize_results(self, results: Dict[str, Any]) -> Dict[str, Any]:
-        """Convert results from any optimization level to standardized format."""
-
-        # Extract the actual results based on the structure
-        if "results" in results:
-            # Legacy/Basic/Optimized format
-            pattern_results = results["results"]
-        else:
-            # Advanced format (direct pattern results)
-            pattern_results = results
-
-        standardized = {}
-
-        for category, patterns in pattern_results.items():
-            if category.startswith("_"):  # Skip metadata
-                continue
-
-            standardized_patterns = []
-
-            if isinstance(patterns, list):
-                for pattern in patterns:
-                    standardized_match = self._convert_to_standard_format(
-                        pattern, category
-                    )
-                    if standardized_match:
-                        standardized_patterns.append(standardized_match)
-
-            if standardized_patterns:
-                standardized[category] = standardized_patterns
-
-        # Preserve metadata if present
-        if "_metadata" in pattern_results:
-            standardized["_metadata"] = pattern_results["_metadata"]
-
-        # Wrap in expected structure
-        return {
-            "approach": results.get("approach", "unknown"),
-            "optimizations": results.get("optimizations", []),
-            "results": standardized,
-        }
-
-    def _convert_to_standard_format(
-        self, pattern: Any, category: str
-    ) -> Optional[StandardizedPatternMatch]:
-        """Convert a pattern match from any format to standardized format."""
-
-        # Handle legacy format (has .word and .extracted_value attributes)
-        if hasattr(pattern, "word") and hasattr(pattern, "extracted_value"):
-            return StandardizedPatternMatch(
-                word=pattern.word,
-                extracted_value=pattern.extracted_value,
-                confidence=getattr(pattern, "confidence", 1.0),
-                pattern_type=category,
-                words=[pattern.word],
-                metadata=getattr(pattern, "metadata", {}),
-            )
-
-        # Handle UnifiedMatch format from advanced mode
-        elif hasattr(pattern, "words") and hasattr(pattern, "extracted_value"):
-            primary_word = pattern.words[0] if pattern.words else None
-            if primary_word:
-                return StandardizedPatternMatch(
-                    word=primary_word,
-                    extracted_value=pattern.extracted_value,
-                    confidence=pattern.confidence,
-                    pattern_type=category,
-                    words=pattern.words,
-                    metadata=pattern.metadata,
-                )
-
-        # Handle dict format
-        elif isinstance(pattern, dict):
-            # Try to extract required fields
-            if "word" in pattern and "extracted_value" in pattern:
-                return StandardizedPatternMatch(
-                    word=pattern["word"],
-                    extracted_value=pattern["extracted_value"],
-                    confidence=pattern.get("confidence", 1.0),
-                    pattern_type=category,
-                    words=pattern.get("words", [pattern["word"]]),
-                    metadata=pattern.get("metadata", {}),
-                )
-
-        # Could not convert
-        return None
-
-=======
->>>>>>> 11e131a7
     def get_optimization_summary(self) -> Dict[str, Any]:
         """Get a comprehensive summary of all available optimizations."""
         return {
