--- conflicted
+++ resolved
@@ -6,17 +6,8 @@
 """
 
 import re
-<<<<<<< HEAD
-from typing import Any, Dict, List, Optional, Set, Tuple
-
-=======
 from typing import Dict, List, Set, Tuple, Optional, Any
-from receipt_label.pattern_detection.patterns_config import (
-    PatternConfig,
-    classify_word_type,
-    is_noise_word,
-)
->>>>>>> 11e131a7
+
 from receipt_dynamo.entities import ReceiptWord
 
 from receipt_label.pattern_detection.patterns_config import (
