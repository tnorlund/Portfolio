"""
poll_batch.py

This module handles the polling, result retrieval, and ingestion pipeline for
embedding batch jobs submitted to OpenAI's Batch API.

It is designed to be used in conjunction with a Step Function that monitors
the status of submitted batches and processes them once complete.

Functions in this module perform the following tasks:
- List all embedding batches with status "PENDING" from DynamoDB.
- Poll OpenAI's Batch API to determine if a batch job is complete.
- Download the NDJSON-formatted embedding results once a batch completes.
- Parse and upsert the embeddings to Pinecone using structured metadata.
- Write embedding results to a DynamoDB table for tracking.
- Mark completed batches in DynamoDB to prevent reprocessing.

This supports scalable, event-driven processing of large embedding jobs in a
distributed receipt labeling and validation workflow.
"""

import json
import os
import re
from typing import List, Optional

from receipt_dynamo.constants import BatchType, ValidationStatus
from receipt_dynamo.entities import BatchSummary, EmbeddingBatchResult

from receipt_label.utils import get_client_manager
from receipt_label.utils.client_manager import ClientManager
from receipt_chroma.embedding.delta import produce_embedding_delta
from receipt_chroma.embedding.utils.normalize import (
    normalize_phone,
    normalize_address,
    normalize_url,
    build_full_address_from_words,
    build_full_address_from_lines,
)


def _parse_left_right_from_formatted(fmt: str) -> tuple[str, str]:
    """
    Given a string like
      "<TARGET>WORD</TARGET> <POS>…</POS> <CONTEXT>LEFT RIGHT</CONTEXT>"
    return ("LEFT", "RIGHT").
    """
    m = re.search(r"<CONTEXT>(.*?)</CONTEXT>", fmt)
    if not m:
        raise ValueError(f"No <CONTEXT>…</CONTEXT> in {fmt!r}")
    cont = m.group(1).strip()
    # Assuming exactly two tokens separated by whitespace
    parts = cont.split(maxsplit=1)
    left = parts[0] if parts else "<EDGE>"
    right = parts[1] if len(parts) > 1 else "<EDGE>"
    return left, right


def _parse_metadata_from_custom_id(custom_id: str) -> dict:
    parts = custom_id.split("#")

    # Validate we have the expected format for word embeddings
    if len(parts) < 8:
        raise ValueError(
            f"Invalid custom_id format for word embedding: {custom_id}. "
            f"Expected format: IMAGE#<id>#RECEIPT#<id>#LINE#<id>#WORD#<id>, "
            f"but got {len(parts)} parts"
        )

    # Additional validation: check for WORD component
    if "WORD" not in parts:
        raise ValueError(
            f"Custom ID appears to be for line embedding, not word embedding: {custom_id}"
        )

    return {
        "image_id": parts[1],
        "receipt_id": int(parts[3]),
        "line_id": int(parts[5]),
        "word_id": int(parts[7]),
        "source": "openai_embedding_batch",
    }


def list_pending_embedding_batches(
    client_manager: ClientManager = None,
) -> List[BatchSummary]:
    """
    List embedding batches that are pending processing.
    Returns a list of pending batch identifiers.
    """
    if client_manager is None:
        client_manager = get_client_manager()
    summaries, lek = client_manager.dynamo.get_batch_summaries_by_status(
        status="PENDING",
        batch_type=BatchType.WORD_EMBEDDING,
        limit=25,
        last_evaluated_key=None,
    )
    while lek:
        next_summaries, lek = (
            client_manager.dynamo.get_batch_summaries_by_status(
                status="PENDING",
                batch_type=BatchType.WORD_EMBEDDING,
                limit=25,
                last_evaluated_key=lek,
            )
        )
        summaries.extend(next_summaries)
    return summaries


def get_openai_batch_status(
    openai_batch_id: str, client_manager: ClientManager = None
) -> str:
    """
    Retrieve the status of an OpenAI embedding batch job.

    Args:
        openai_batch_id (str): The identifier of the batch.

    Returns the current status of the batch.
    """
    if client_manager is None:
        client_manager = get_client_manager()
    return client_manager.openai.batches.retrieve(openai_batch_id).status


def download_openai_batch_result(
    openai_batch_id: str, client_manager: ClientManager = None
) -> List[dict]:
    """
    Download and parse the results of an OpenAI embedding batch job.
    Returns a list of embedding result objects with `custom_id` and
    `embedding`.
    """
    if client_manager is None:
        client_manager = get_client_manager()
    batch = client_manager.openai.batches.retrieve(openai_batch_id)
    output_file_id = batch.output_file_id
    response = client_manager.openai.files.content(output_file_id)

    # If the content is raw bytes, decode it:
    if hasattr(response, "read"):
        lines = response.read().decode("utf-8").splitlines()
    elif isinstance(response, bytes):
        lines = response.decode("utf-8").splitlines()
    elif isinstance(response, str):
        lines = response.splitlines()
    else:
        raise ValueError("Unexpected OpenAI file content type")

    results: list[dict] = []
    for line in lines:
        if not line.strip():
            continue
        record = json.loads(line)
        embedding = (
            record.get("response", {})
            .get("body", {})
            .get("data", [{}])[0]
            .get("embedding")
        )
        results.append(
            {
                "custom_id": record.get("custom_id"),
                "embedding": embedding,
            }
        )
    return results


def get_receipt_descriptions(
    results: List[dict],
    client_manager: ClientManager = None,
) -> dict[str, dict[int, dict]]:
    """
    Get the receipt descriptions from the embedding results, grouped by image
    and receipt.

    Returns:
        A dict mapping each image_id (str) to a dict that maps each
        receipt_id (int) to a dict containing:
            - receipt
            - lines
            - words
            - letters
            - labels
            - metadata
    """
    if client_manager is None:
        client_manager = get_client_manager()
    descriptions: dict[str, dict[int, dict]] = {}
    for receipt_id, image_id in _get_unique_receipt_and_image_ids(results):
        receipt, lines, words, letters, labels = (
            client_manager.dynamo.get_receipt_details(
                image_id=image_id,
                receipt_id=receipt_id,
            )
        )
        receipt_metadata = client_manager.dynamo.get_receipt_metadata(
            image_id=image_id,
            receipt_id=receipt_id,
        )
        descriptions.setdefault(image_id, {})[receipt_id] = {
            "receipt": receipt,
            "lines": lines,
            "words": words,
            "letters": letters,
            "labels": labels,
            "metadata": receipt_metadata,
        }
    return descriptions


def _get_unique_receipt_and_image_ids(
    results: List[dict],
) -> List[tuple[int, str]]:
    """
    Get the unique receipt ids and image ids from the embedding results.

    Returns a list of tuples, each containing a receipt id and image id.
    """
    return list(
        set(
            (int(r["custom_id"].split("#")[3]), r["custom_id"].split("#")[1])
            for r in results
        )
    )


def write_embedding_results_to_dynamo(
    results: List[dict],
    descriptions: dict[str, dict[int, dict]],
    batch_id: str,
    client_manager: ClientManager = None,
) -> int:
    """
    Write the embedding results to DynamoDB using pre-fetched descriptions.

    Args:
        results (List[dict]): The list of embedding results containing:
            - custom_id (str)
            - embedding (List[float])
        descriptions (dict): Nested dict from get_receipt_descriptions, keyed
            by image_id then receipt_id.
        batch_id (str): The identifier of the batch for EmbeddingBatchResult.

    Returns:
        int: Number of embedding results written to DynamoDB.
    """
    embedding_results: list[EmbeddingBatchResult] = []
    for record in results:
        custom_id = record["custom_id"]
        # Parse metadata from custom_id
        meta = _parse_metadata_from_custom_id(custom_id)
        image_id = meta["image_id"]
        receipt_id = meta["receipt_id"]
        line_id = meta["line_id"]
        word_id = meta["word_id"]
        # Find the ReceiptWord object to get text
        words = descriptions[image_id][receipt_id]["words"]
        target_word = next(
            (
                w
                for w in words
                if w.line_id == line_id and w.word_id == word_id
            ),
            None,
        )
        if target_word is None:
            raise ValueError(f"No ReceiptWord found for {custom_id}")
        # Build EmbeddingBatchResult
        embedding_results.append(
            EmbeddingBatchResult(
                batch_id=batch_id,
                image_id=image_id,
                receipt_id=receipt_id,
                line_id=line_id,
                word_id=word_id,
                pinecone_id=custom_id,
                status="SUCCESS",
                text=target_word.text,
            )
        )

    # Write results in chunks
    written = 0
    for i in range(0, len(embedding_results), 25):
        chunk = embedding_results[i : i + 25]
        if client_manager is None:
            client_manager = get_client_manager()
        client_manager.dynamo.add_embedding_batch_results(chunk)
        written += len(chunk)
    return written


def mark_batch_complete(batch_id: str, client_manager: ClientManager = None):
    """
    Mark the embedding batch as complete in the system.
    Args:
        batch_id (str): The identifier of the batch.
    """
    if client_manager is None:
        client_manager = get_client_manager()
    batch_summary = client_manager.dynamo.get_batch_summary(batch_id)
    batch_summary.status = "COMPLETED"
    client_manager.dynamo.update_batch_summary(batch_summary)


def save_word_embeddings_as_delta(  # pylint: disable=too-many-statements
    results: List[dict],
    descriptions: dict[str, dict[int, dict]],
    batch_id: str,
    bucket_name: str,
    sqs_queue_url: Optional[str] = None,
    client_manager: ClientManager = None,
) -> dict:
    """
    Save word embedding results as a delta file to S3 for ChromaDB compaction.

    This replaces the direct Pinecone upsert with a delta file that will be
    processed later by the compaction job.

    Args:
        results (List[dict]): The list of embedding results, each containing:
            - custom_id (str)
            - embedding (List[float])
        descriptions (dict): A nested dict of receipt details keyed by
            image_id and receipt_id.
        batch_id (str): The identifier of the batch.
        bucket_name (str): S3 bucket name for storing the delta.
        sqs_queue_url (Optional[str]): SQS queue URL for compaction notification.
            If None, skips SQS notification.
        client_manager (ClientManager, optional): Client manager for AWS services.

    Returns:
        dict: Delta creation result with keys:
            - delta_id: Unique identifier for the delta
            - delta_key: S3 key where delta was saved
            - embedding_count: Number of embeddings in the delta
    """
    # Prepare ChromaDB-compatible data
    ids = []
    embeddings = []
    metadatas = []
    documents = []

    for result in results:
        # parse our metadata fields
        _meta = _parse_metadata_from_custom_id(result["custom_id"])
        image_id = _meta["image_id"]
        receipt_id = _meta["receipt_id"]
        line_id = _meta["line_id"]
        word_id = _meta["word_id"]
        source = "openai_embedding_batch"

        # From the descriptions, get the receipt details for this result
        receipt_details = descriptions[image_id][receipt_id]
        words = receipt_details["words"]
        labels = receipt_details["labels"]
        metadata = receipt_details["metadata"]

        # Get the target word from the list of words
        target_word = next(
            (
                w
                for w in words
                if w.line_id == line_id and w.word_id == word_id
            ),
            None,
        )
        if target_word is None:
            raise ValueError(
                f"No ReceiptWord found for image_id={image_id}, "
                f"receipt_id={receipt_id}, line_id={line_id}, "
                f"word_id={word_id}"
            )

        # Filter labels to only those for this specific word
        word_labels = [
            lbl
            for lbl in labels
            if lbl.image_id == image_id
            and lbl.receipt_id == receipt_id
            and lbl.line_id == line_id
            and lbl.word_id == word_id
        ]

        # label_status — overall state for this word
        if any(
            lbl.validation_status == ValidationStatus.VALID.value
            for lbl in word_labels
        ):
            label_status = "validated"
        elif any(
            lbl.validation_status == ValidationStatus.PENDING.value
            for lbl in word_labels
        ):
            label_status = "auto_suggested"
        else:
            label_status = "unvalidated"

        auto_suggestions = [
            lbl
            for lbl in word_labels
            if lbl.validation_status == ValidationStatus.PENDING.value
        ]

        # label_confidence & label_proposed_by
        if auto_suggestions:
            last = sorted(auto_suggestions, key=lambda l: l.timestamp_added)[
                -1
            ]
            label_confidence = getattr(last, "confidence", None)
            label_proposed_by = last.label_proposed_by
        else:
            label_confidence = None
            label_proposed_by = None

<<<<<<< HEAD
        # valid_labels — all labels with status VALID
        valid_labels = [
=======
        # validated_labels — all labels with status VALID
        validated_labels = [
>>>>>>> 1189665e
            lbl.label
            for lbl in word_labels
            if lbl.validation_status == ValidationStatus.VALID.value
        ]

        # invalid_labels — all labels with status INVALID
        invalid_labels = [
            lbl.label
            for lbl in word_labels
            if lbl.validation_status == ValidationStatus.INVALID.value
        ]

        # label_validated_at — timestamp of the most recent VALID
        valids = [
            lbl
            for lbl in word_labels
            if lbl.validation_status == ValidationStatus.VALID.value
        ]
        label_validated_at = (
            sorted(valids, key=lambda l: l.timestamp_added)[-1].timestamp_added
            if valids
            else None
        )

        # Get word details and context
        text = target_word.text
        _word_centroid = target_word.calculate_centroid()
        x_center, y_center = _word_centroid
        width = target_word.bounding_box["width"]
        height = target_word.bounding_box["height"]
        confidence = target_word.confidence

        # Import locally to avoid circular import
        from receipt_chroma.embedding.formatting.word_format import (  # pylint: disable=import-outside-toplevel
<<<<<<< HEAD
            get_word_neighbors,
        )

        # Get left and right context words directly (more efficient than parsing)
        left_words, right_words = get_word_neighbors(target_word, words, context_size=2)
        # Extract first word from each side for backward compatibility with metadata
        left_text = left_words[0] if left_words else "<EDGE>"
        right_text = right_words[0] if right_words else "<EDGE>"
=======
            format_word_context_embedding_input,
            parse_left_right_from_formatted,
        )

        _embedding = format_word_context_embedding_input(target_word, words)
        left_text, right_text = parse_left_right_from_formatted(_embedding)
>>>>>>> 1189665e

        # Priority: canonical name > regular merchant name
        if (
            hasattr(metadata, "canonical_merchant_name")
            and metadata.canonical_merchant_name
        ):
            merchant_name = metadata.canonical_merchant_name
        else:
            merchant_name = metadata.merchant_name

        # Standardize the merchant name format
        if merchant_name:
            merchant_name = merchant_name.strip().title()

        # Build metadata for ChromaDB
        word_metadata = {
            "image_id": image_id,
            "receipt_id": receipt_id,
            "line_id": line_id,
            "word_id": word_id,
            "source": source,
            "text": text,
            "x": x_center,
            "y": y_center,
            "width": width,
            "height": height,
            "confidence": confidence,
            "left": left_text,
            "right": right_text,
            "merchant_name": merchant_name,
            "label_status": label_status,
        }

        # Anchor-only enrichment based on this target word's extracted_data
        try:
            ext = getattr(target_word, "extracted_data", None) or {}
            etype = str(ext.get("type", "")).lower() if ext else ""
            val = ext.get("value") if ext else None
            if etype == "phone":
                ph = normalize_phone(val or text)
                if ph:
                    word_metadata["normalized_phone_10"] = ph
            elif etype == "address":
                addr = normalize_address(val or text)
                if addr:
                    word_metadata["normalized_full_address"] = addr
            elif etype == "url":
                url_norm = normalize_url(val or text)
                if url_norm:
                    word_metadata["normalized_url"] = url_norm
        except Exception:
            pass

        # Add optional fields
        if label_confidence is not None:
            word_metadata["label_confidence"] = label_confidence
        if label_proposed_by is not None:
            word_metadata["label_proposed_by"] = label_proposed_by

<<<<<<< HEAD
        # Store valid labels with delimiters for exact matching
        if valid_labels:
            # Use comma delimiters to enable exact matching with $contains
            word_metadata["valid_labels"] = (
                f",{','.join(valid_labels)},"
            )
        else:
            word_metadata["valid_labels"] = ""
=======
        # Store validated labels with delimiters for exact matching
        if validated_labels:
            # Use comma delimiters to enable exact matching with $contains
            word_metadata["validated_labels"] = (
                f",{','.join(validated_labels)},"
            )
        else:
            word_metadata["validated_labels"] = ""
>>>>>>> 1189665e

        # Store invalid labels with delimiters for exact matching
        if invalid_labels:
            # Use comma delimiters to enable exact matching with $contains
            word_metadata["invalid_labels"] = f",{','.join(invalid_labels)},"
        else:
            word_metadata["invalid_labels"] = ""

        if label_validated_at is not None:
            word_metadata["label_validated_at"] = label_validated_at

        # Add to delta arrays
        ids.append(result["custom_id"])
        embeddings.append(result["embedding"])
        metadatas.append(word_metadata)
        documents.append(text)

    # Produce the delta file
    delta_result = produce_embedding_delta(
        ids=ids,
        embeddings=embeddings,
        documents=documents,
        metadatas=metadatas,
        bucket_name=bucket_name,
        collection_name="receipt_words",
        database_name="words",  # Use words-specific database path
        sqs_queue_url=sqs_queue_url,
        batch_id=batch_id,
    )

    return delta_result<|MERGE_RESOLUTION|>--- conflicted
+++ resolved
@@ -418,13 +418,8 @@
             label_confidence = None
             label_proposed_by = None
 
-<<<<<<< HEAD
-        # valid_labels — all labels with status VALID
-        valid_labels = [
-=======
         # validated_labels — all labels with status VALID
         validated_labels = [
->>>>>>> 1189665e
             lbl.label
             for lbl in word_labels
             if lbl.validation_status == ValidationStatus.VALID.value
@@ -459,23 +454,12 @@
 
         # Import locally to avoid circular import
         from receipt_chroma.embedding.formatting.word_format import (  # pylint: disable=import-outside-toplevel
-<<<<<<< HEAD
-            get_word_neighbors,
-        )
-
-        # Get left and right context words directly (more efficient than parsing)
-        left_words, right_words = get_word_neighbors(target_word, words, context_size=2)
-        # Extract first word from each side for backward compatibility with metadata
-        left_text = left_words[0] if left_words else "<EDGE>"
-        right_text = right_words[0] if right_words else "<EDGE>"
-=======
             format_word_context_embedding_input,
             parse_left_right_from_formatted,
         )
 
         _embedding = format_word_context_embedding_input(target_word, words)
         left_text, right_text = parse_left_right_from_formatted(_embedding)
->>>>>>> 1189665e
 
         # Priority: canonical name > regular merchant name
         if (
@@ -535,16 +519,6 @@
         if label_proposed_by is not None:
             word_metadata["label_proposed_by"] = label_proposed_by
 
-<<<<<<< HEAD
-        # Store valid labels with delimiters for exact matching
-        if valid_labels:
-            # Use comma delimiters to enable exact matching with $contains
-            word_metadata["valid_labels"] = (
-                f",{','.join(valid_labels)},"
-            )
-        else:
-            word_metadata["valid_labels"] = ""
-=======
         # Store validated labels with delimiters for exact matching
         if validated_labels:
             # Use comma delimiters to enable exact matching with $contains
@@ -553,7 +527,6 @@
             )
         else:
             word_metadata["validated_labels"] = ""
->>>>>>> 1189665e
 
         # Store invalid labels with delimiters for exact matching
         if invalid_labels:
